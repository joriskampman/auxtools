--- conflicted
+++ resolved
@@ -1,7260 +1,7214 @@
-"""
-auxtools module
-
-this module contains all kinds of helpfull scripts that are stripped of any relations with projects
-or other thales-based links
-"""
-
-# import files
-# pylint: disable=too-many-lines
-# pylint: disable=wrong-import-order
-# pylint: disable=useless-return
-# basics
-import os
-import numpy as np
-import matplotlib.pyplot as plt
-import pandas as pd
-import warnings
-import tkinter as tk
-import time
-
-# more exotic ones
-import re
-import datetime as dtm
-from copy import deepcopy
-import numexpr as ne
-import glob
-import inspect
-from itertools import cycle
-
-# sub-modules for scipyt
-from scipy.interpolate import interp1d
-from scipy.special import factorial
-import scipy.signal.windows as spsw
-from scipy.fftpack import fftshift
-from scipy.signal import find_peaks, convolve2d
-
-# matplotlib sub-modules
-from matplotlib.legend import Legend
-from matplotlib.colors import to_rgb, to_rgba
-from matplotlib.cm import get_cmap
-from matplotlib.gridspec import GridSpec
-from matplotlib.patches import Polygon, Circle
-import matplotlib.transforms as mtrans
-import matplotlib.dates as mdates
-
-# used sporadically
-# pylint: disable-next=E0611
-from skimage.color import rgb2gray
-import pdb  # noqa
-import sys # noqa
-
-# import all subfunctions
-from .cmaps import * # noqa
-
-# constants
-LIGHTSPEED_RADAR = 299706720.0
-R_EARTH = 6371.0088e3
-T0 = 290
-
-# use_levels:
-# 0: use always
-# 1: use for most cases (kg, meters,...)
-# 2: specific cases (hectopascal comes to mind)
-# 3: don't know any case for now
-si_prefixes = {-30: dict(sf=None, name="one quintillionth", prefix="quecto", sym='q', use_level=0),
-               -27: dict(sf=None, name="one quadrilliardth", prefix="ronto", sym='r', use_level=0),
-               -24: dict(sf=None, name="one quadrillionth", prefix="yocto", sym='y', use_level=0),
-               -21: dict(sf=None, name="one trilliardth", prefix="zepto", sym='z', use_level=0),
-               -18: dict(sf=None, name="one trillionth", prefix="atto", sym='a', use_level=0),
-               -15: dict(sf=None, name="one billiardth", prefix="femto", sym='f', use_level=0),
-               -12: dict(sf=None, name="one billionth", prefix="pico", sym='p', use_level=0),
-               -9: dict(sf=None, name="one milliardth", prefix="nano", sym='n', use_level=0),
-               -6: dict(sf=None, name="one millionth", prefix="micro", sym='u', use_level=0),
-               -3: dict(sf=None, name="one thousandth", prefix="milli", sym='m', use_level=0),
-               -2: dict(sf=None, name="one hundreth", prefix="centi", sym='c', use_level=1),
-               -1: dict(sf=None, name="one tenth", prefix="deci", sym='d', use_level=1),
-               0: dict(sf=None, name="one", prefix="", sym='', use_level=0),
-               +1: dict(sf=None, name="ten", prefix="deca", sym='da', use_level=3),
-               +2: dict(sf=None, name="hundred", prefix="hecto", sym='h', use_level=2),
-               +3: dict(sf=None, name="thousand", prefix="kilo", sym='k', use_level=0),
-               +6: dict(sf=None, name="million", prefix="mega", sym='M', use_level=0),
-               +9: dict(sf=None, name="milliard", prefix="giga", sym='G', use_level=0),
-               +12: dict(sf=None, name="billion", prefix="tera", sym='T', use_level=0),
-               +15: dict(sf=None, name="billiard", prefix="peta", sym='P', use_level=0),
-               +18: dict(sf=None, name="trillion", prefix="exa", sym='E', use_level=0),
-               +21: dict(sf=None, name="trilliard", prefix="zetta", sym='Z', use_level=0),
-               +24: dict(sf=None, name="quadrillion", prefix="yotta", sym='Y', use_level=0),
-               +27: dict(sf=None, name="quadrilliard", prefix="ronna", sym='R', use_level=0),
-               +30: dict(sf=None, name="quintillion", prefix="quetta", sym='Q', use_level=0)}
-
-confidence_table = pd.Series(
-    index=[0.005, 0.01, 0.025, 0.05, 0.1, 0.2, 0.25, 0.3, 0.4, 0.5, 0.6, 0.7, 0.75, 0.8, 0.9, 0.95,
-           0.975, 0.99, 0.995],
-    data=[0.010, 0.020, 0.051, 0.103, 0.211, np.nan, np.nan, np.nan, np.nan, np.nan, np.nan,
-          np.nan, np.nan, np.nan, 4.605, 5.991, 7.378, 9.210, 10.597])
-
-# interpolate the nan's
-confidence_table.interpolate(method='cubic', inplace=True)
-
-
-# CLASSES
-class IncorrectNumberOfFilesFoundError(Exception):
-  """ Incorrect number of files is found """
-
-
-class NotInvertibleDictError(Exception):
-  """ The dictionary to invert is not invertible (non-unique values most likely) """
-
-
-class DimensionError(Exception):
-  """ and exception for when some reshaping cannot work due to incorrect dimensions """
-
-
-# FUNCTIONS
-def check_sockets(iprange, port=5025, timeout=1., sufrange=np.r_[2:255]):
-    """
-    check all sockets in a certain IP range
-
-    arguments:
-    ----------
-    iprange : str
-              an IP-range in the form of a string, such as '192.168.1'
-    port : int, default=5025
-           port number, default is the TCP/IP port of 5025
-    timeout : float, default=1.
-              timeout in seconds to wait for a connection to be created
-    sufrange : array-like, default=np.r_[2:255]
-               an array-like containing the suffix range to check. the full range is the default;
-               from 2 upto and including 254. Note that 1 and 255 are not valid component addresses
-
-    returns:
-    --------
-    valid_addresses_list : list
-                           a list containing the addresses with which connection could be
-                           established
-    """
-    # pylint: disable=import-outside-toplevel
-    import pyvisa
-    import socket
-
-    ipparts = iprange.split('.')
-    ipprefix = '.'.join(ipparts[:3])
-
-    # open socket
-    rm = pyvisa.ResourceManager()
-    valid_addresses_list = []
-    for ipsuf in sufrange:
-        ip2chk = ipprefix + f'.{ipsuf}'.format(ipsuf)
-        sock_ = socket.socket()
-        sock_.settimeout(timeout)
-        conncode = sock_.connect_ex((ip2chk, port))
-        if conncode == 0:
-            print(f" - {ip2chk} --> connected", end='')
-            valid_addresses_list.append(ip2chk)
-            dev = rm.open_resource(f'TCPIP0::{ip2chk}::{port}::SOCKET')
-            dev.read_termination = '\n'
-            dev.write_termination = '\n'
-            try:
-              idn = dev.query("*idn?")
-              print(f" ({idn})")
-            except pyvisa.VisaIOError as err:
-              print(f" (no identification because of VisaIOError: '{err.description}')")
-        else:
-            print(f" - {ip2chk} -- FAIL")
-
-    return valid_addresses_list
-
-
-def print_fraction(floatval, dotreplacement, ndec=1):
-  """
-  print a fraction without using a dot. For instance: 3.3V -> 3V3
-  """
-  first_int = int(floatval)
-  frac = floatval - first_int
-  second_int = int(0.5 + np.power(10, ndec)*frac)
-
-  output = f"{first_int}{dotreplacement}{second_int}"
-
-  return output
-
-
-def popup(message, title="Next up", add_title_to_message=True, silence=False, yesno=False):
-  """
-  display a pop-up
-  """
-  root = tk.Tk()
-  root.iconify()
-  if add_title_to_message:
-    message = f"{title}: {message}"
-
-  answer = None
-  if not silence:
-    if yesno:
-      answer = tk.messagebox.askyesno(title, message)
-    else:
-      answer = tk.messagebox.showinfo(title=title, message=message, parent=root)
-  else:
-    if yesno:
-      answer = True
-
-  root.destroy()
-
-  return answer
-
-
-def isnumber(strs):
-  """ check if strings represent a number. Floating point number or other representations count! """
-  allowed_chars = ['.', 'e', '-', '+', 'E']
-  is_scalar = np.isscalar(strs)
-
-  strs = listify(strs)
-  tfs = []
-  for str_ in strs:
-    # remove all other objects
-    cleanstr = remove_chars_from_str(str_, allowed_chars)
-    tfs.append(cleanstr.isnumeric())
-
-  ret = tfs
-  if is_scalar:
-    ret = ret[0]
-
-  return ret
-
-
-def invert_dict(mydict):
-  """ invert the dict, keys <--> values """
-  # check if the dict is invertible
-  values = list(mydict.values())
-  unq_values = np.unique(values)
-  if len(values) > len(unq_values):
-    raise NotInvertibleDictError("The dict given is not invertible since double values occur")
-
-  invdict = dict.fromkeys(mydict.values())
-  for key, value in mydict.items():
-    invdict[value] = key
-
-  return invdict
-
-
-def plot_interval_patch(xdata, ydata, axis=0, stat='minmax', ax=None, **plotkwargs):
-  """
-  plot an interval patch
-  """
-  # check data
-  if ydata.ndim != 2:
-    raise ValueError("The 'ydata' argument must be a ndarray of 2 dimensions")
-
-  if stat.endswith('minmax'):
-    mindata = np.min(ydata, axis=axis)
-    maxdata = np.max(ydata, axis=axis)
-
-  elif stat.endswith('std'):
-    nof_chars = len('std')
-    if len(stat) == nof_chars:
-      factor = 1.
-    else:
-      factor = float(stat[:-(nof_chars+1)])
-
-    meandata = np.mean(ydata, axis=axis)
-    stddata = np.std(ydata, axis=axis)
-
-    mindata = meandata - factor*stddata
-    maxdata = meandata + factor*stddata
-
-  else:
-    raise ValueError(f"The 'stat' keyword argument value given ({stat}) is not valid!")
-
-  # find the upper and lower lines
-  verts = [*zip(xdata, maxdata), *zip(xdata[-1::-1], mindata[-1::-1])]
-  poly = Polygon(verts, **plotkwargs)
-  print(verts)
-
-  if ax is None:
-    ax = plt.gca()
-    plt.show(block=False)
-    plt.draw()
-
-  ax.add_artist(poly)
-  plt.draw()
-
-  return poly
-
-
-def pick_from_interval(minval, maxval, nof_samples=1):
-  """
-  pick a sample from the interval defined by min and max
-  """
-  pick_rel = np.random.random_sample(nof_samples)
-
-  drange = datarange([minval, maxval])
-  minval = min([minval, maxval])
-  pick = drange*pick_rel + minval
-
-  if nof_samples == 1:
-    pick = pick.item()
-
-  return pick
-
-
-def angled(cvals, axis=-1, unwrap=False, icenter=None, wrap_range=(-180, 180)):
-  """
-  return an angle in degrees
-
-  arguments:
-  ----------
-  cvals : [ array-like | float | int ]
-          A complex value or an array-like of complex values for which the angle in degrees must
-          be calculated
-  axis : int, default=-1
-         The axis along which the phase must be unwrapped. Is moot when unwrap=False
-  unwrap : bool, default=False
-           Whether or not to unwrap the phase. Works with 'icenter' and 'axis'
-  icenter : [ int | None], default=None
-            if not None, the index given on the axis given by 'axis' is set to 0 degrees. the rest
-            is all relative to this index
-  
-  Returns:
-  --------
-  angvals : [ array-like | float ]
-            The angle (whether unwrapped or not) in degrees. Can be a single float or an
-            array-like of floats
-  """
-  cvals = np.squeeze(cvals)
-  if unwrap:
-    angvals = np.rad2deg(np.unwrap(np.angle(cvals), axis=axis))
-  else:
-    angvals = np.angle(cvals, deg=True)
-    # apply wrap_range
-    if not np.isscalar(angvals):
-        tf_below = angvals < wrap_range[0]
-        tf_above = angvals > wrap_range[1]
-        angvals[tf_below] = angvals[tf_below] + 360.
-        angvals[tf_above] = angvals[tf_above] - 360.
-
-  if icenter is not None:
-    angvals_center = np.expand_dims(angvals.take(icenter, axis=axis), axis=axis)
-
-    # do the correction
-    angvals -= angvals_center
-
-  return angvals
-
-
-def timestamp(dt=None, short=False, fmt=None):
-  """ get the timestamp """
-  if dt is None:
-    dt = dtm.datetime.now()
-  # first is for sorting, maximually short
-  if fmt is None:
-    if short:
-      tstr = dtm.datetime.strftime(dt, "%Y%m%d_%H%M%S")
-
-    # slightly longer and more readable
-    else:
-      tstr = dtm.datetime.strftime(dt, "%H:%M:%S, %d %b %Y")
-  else:
-    tstr = dtm.datetime.strftime(dt, fmt)
-
-  return tstr
-
-
-def add_colorbar(cdata=None, fig=None, nof_ticks=None, axs=None, fmt="{:0.2f}", cbarlabel='',
-                 **kwargs):
-  """
-  wrapper around the colorbar
-  """
-
-  if nof_ticks is None:
-    cbticks = None
-  else:
-    # not implemented, but must find the full range (pmin to pmax) first and step make the steps
-    # cbticks = np.linspace(pmin, pmax, 11)
-    raise NotImplementedError("Providing the *nof_ticks* parameter is not implemented yet")
-
-  if axs is None:
-    if fig is None:
-      fig = plt.gcf()
-    axs = np.array(fig.axes)
-  elif isinstance(axs, plt.Axes):
-    axs = np.array([axs])
-
-  if cdata is None:
-    im = axs[0].get_images()[0]
-  elif isinstance(cdata, plt.Axes):
-    im = cdata.get_images()[0]
-  else:
-    im = cdata
-
-  cb = plt.colorbar(im, ax=axs.ravel().tolist(), ticks=cbticks, **kwargs)
-
-  # get the ticks back
-  ticks = cb.get_ticks()
-  # add the min/max to it
-  cmin, cmax = im.get_clim()
-  ticks_new = np.linspace(cmin, cmax, ticks.size+2)
-  print(ticks_new)
-  ticklabels = print_list(ticks_new, floatfmt=fmt).split(', ')
-  cb.set_ticks(ticks_new, update_ticks=True)
-  plt.draw()
-  plt.pause(1e-4)
-  cb.set_ticklabels(ticklabels, update_ticks=True)
-  cb.ax.set_ylabel(cbarlabel, rotation=-90, va='bottom', fontsize=8, fontweight='normal')
-  print(ticklabels)
-  plt.draw()
-
-  return cb
-
-
-def remove_chars_from_str(string, skipped_chars=(' ', ',', '.', ':', ';', '/', '_', '-', '+')):
-  """
-  remove certain characters from a string
-  """
-  for char in skipped_chars:
-    string = string.replace(char, '')
-
-  return string
-
-
-def find_between_indices(datavec, values, notfound=None):
-  """
-  find the indices between which the value is found
-  """
-  datavec = arrayify(datavec)
-
-  # get the values
-  isscalar = np.isscalar(values)
-  if isscalar:
-    values = listify(values)
-
-  indices = []
-  for val in values:
-    indices_ = [notfound]*2
-    # below
-    ibelows = np.argwhere(datavec <= val)
-    if ibelows.size > 0:
-      indices_[0] = ibelows.item(-1)
-
-    # above
-    iaboves = np.argwhere(datavec >= val)
-    if iaboves.size > 0:
-      indices_[1] = iaboves.item(0)
-
-    # append to indices
-    indices.append(indices_)
-
-  if isscalar:
-    retval = indices[0]
-  else:
-    retval = indices
-
-  return retval
-
-
-def check_if_even(vals):
-  """
-  check if a float is even
-  """
-  vals = listify(vals)
-
-  # check type --> assume all have the same type
-  reslist = []
-  for val in vals:
-    if isinstance(val, (float, np.floating)):
-      if val.is_integer():
-        val = int(0.5 + val)
-      else:
-        reslist.append(False)
-        continue
-
-    # now the value is an integer
-    if val%2 == 0:
-      reslist.append(True)
-    else:
-      reslist.append(False)
-
-  if len(reslist) == 1:
-    ret = reslist[0]
-  else:
-    ret = reslist
-
-  return ret
-
-
-def check_if_odd(vals):
-  """
-  check if a number is odd
-  """
-  vals = listify(vals)
-
-  # check type --> assume all have the same type
-  reslist = []
-  for val in vals:
-    if isinstance(val, (float, np.floating)):
-      if val.is_integer():
-        val = int(0.5 + val)
-      else:
-        reslist.append(False)
-        continue
-
-    # now the value is an integer
-    if val%2 == 0:
-      reslist.append(False)
-    else:
-      reslist.append(True)
-
-  if len(reslist) == 1:
-    ret = reslist[0]
-  else:
-    ret = reslist
-
-  return ret
-
-
-def format_as_si(value, nsig=3, ndec=None, sep=" ", fmt='auto', max_use_level=0,
-                 check_if_int=True, force_int=False):
-  """
-  print a value as an SI string value
-  """
-  val, dct = scale_by_si_prefix(value, max_use_level=max_use_level)
-
-  if force_int:
-    val = int(0.5 + val)
-
-  if check_if_int:
-    if isinstance(val, (np.floating, float)) and val.is_integer():
-      val = int(val)
-      fmt = "{:d}"
-
-  if fmt.startswith('auto'):
-    if isinstance(val, (np.floating, float)):
-      n_before_dec_point = np.log10(val).astype(int)
-      if ndec is not None:
-        n_after_dec_point = ndec
-      else:
-        n_after_dec_point = nsig - 1 - n_before_dec_point
-
-      fmt = f"{{:{n_before_dec_point}.{n_after_dec_point}f}}"
-    elif isinstance(val, (np.integer, int)):
-      fmt = "{:d}"
-
-  fmt += sep
-  fmt += "{:s}"
-
-  string = fmt.format(val, dct['sym'])
-
-  # remove possible trailing spaces
-  string = string.strip()
-
-  return string
-
-
-def scale_by_si_prefix(values, base_pref_on_what='rms', max_use_level=0):
-  """
-  return the scaled values and return the prefix
-  """
-  return_scalar = False
-  if np.isscalar(values):
-    return_scalar = True
-
-  # make an array
-  values = arrayify(values)
-
-  # check which value to analyze
-  if base_pref_on_what.startswith("mean") or base_pref_on_what.startswith("av"):
-    val2check = values.mean()
-  elif base_pref_on_what.startswith("med"):
-    val2check = np.median(values)
-  elif base_pref_on_what.startswith("min"):
-    val2check = values.min()
-  elif base_pref_on_what.startswith("max"):
-    val2check = values.max()
-  elif base_pref_on_what.startswith("absmax"):
-    val2check = np.abs(values).max()
-  elif base_pref_on_what.startswith("rms"):
-    val2check = rms(values)
-  else:
-    raise ValueError(f"The given value for *base_pref_on_what* ({base_pref_on_what}) is not valid")
-
-  # split the dictionary si_prefixes
-
-  # get all the actual scaling values (powers of 10)
-  valid_powvals = []
-  for powval, prefdict in si_prefixes.items():
-    if prefdict['use_level'] <= max_use_level:
-      valid_powvals.append(powval)
-  valid_powvals = arrayify(valid_powvals)
-
-  # extract the order
-  pow2check = np.log10(np.abs(val2check))
-
-  powdiffs = pow2check - arrayify(valid_powvals)
-  powdiffs[powdiffs < 0] = np.inf
-  ifnd = np.argmin(powdiffs)
-  fnd_powval = valid_powvals[ifnd]
-
-  # get the SI prefix dictionary
-  si_prefix_dict = si_prefixes[fnd_powval]
-  si_prefix_dict['key'] = fnd_powval
-  si_prefix_dict['sf'] = np.power(10., fnd_powval)
-
-  scale_factor = np.power(10., fnd_powval)
-  scaled_values = values/scale_factor
-  if return_scalar:
-    scaled_values = scaled_values.item(0)
-
-  # add to output_list
-  output_list = [scaled_values, si_prefix_dict]
-
-  return output_list
-
-
-def dms2angle(dms):
-  """
-  convert the degree/minute/second format to degrees
-  """
-  if isinstance(dms, (tuple, list, np.ndarray)):
-    # check if the first component is a string or another array-like -> it is a list
-    if isinstance(dms[0], (list, tuple, np.ndarray, str)):
-      nof_elms = len(dms)
-    else:
-      nof_elms = 1
-      dms = [dms]
-
-  # loop all elements
-  ang_list = []
-  for dms_ in dms:
-    dms_elm_list_ = [float(elm) for elm in dms_.split()] if isinstance(dms_, str) else dms_
-
-    ang_val = dms_elm_list_[0] + dms_elm_list_[1]/60 + dms_elm_list_[2]/3600
-    ang_list.append(ang_val)
-
-  if nof_elms == 1:
-    ang = ang_list[0]
-  else:
-    ang = ang_list
-
-  return ang
-
-
-def break_text(text, maxlen, glue=None, silence_warning=False, print_=False):
-  """
-  break a long text line into a list or a glued string (glue=\n)
-
-  if glue is not None but a str or char, this str or char will be the glue
-  """
-  nof_too_long_parts = 0
-  str_list = []
-  nof_chars = len(text)
-  istart = 0
-  stop_after_this_iter = False
-  while True:
-    iend0 = istart + maxlen
-    if iend0 <= nof_chars:
-      iend = iend0
-    else:
-      iend = nof_chars
-      stop_after_this_iter = True
-    textpart = text[istart:iend]
-    words = textpart.split(' ')
-    if len(words) > 1:
-      if not stop_after_this_iter:
-        len_last_part = len(words[0])
-        if len_last_part > 0:
-          words = words[:-1]
-      textpart_ok = ' '.join(words)
-    else:
-      nof_too_long_parts += 1
-      word = text[istart:].split(' ')[0]
-      textpart_ok = word
-    str_list.append(textpart_ok.strip())
-
-    # prepare for next iteration
-    istart += len(textpart_ok) + 1
-    if istart >= nof_chars:
-      break
-
-  if not silence_warning:
-    if nof_too_long_parts > 0:
-      warnings.warn("The broken text contains {nof_too_long_parts} parts that exceed "
-                    + f"{nof_chars} characters", category=UserWarning)
-
-  output = str_list
-  if glue is not None:
-    output = glue.join(str_list)
-
-  if print_:
-    print(output)
-    return None
-  return output
-
-
-def multiplot(nof_subs, name=None, nof_sub_stacks=1, ratio=5, subs_loc='right',
-              orientation='landscape', sharex=True, sharey=True):
-  """
-  create a figure containing of one main plot plus a set of subplots.
-
-  The subplots can be located to either of the 4 sides of the main axes and can span 1 or multiple
-  rows and or columns; depending on the relative location with respect to the main axes
-
-  arguments:
-  ----------
-  nof_subs : int
-             The number of subfigures to be created
-  name : [None, str], default=None
-         If not None, this is the figure name
-  nof_sub_stacks : int, default=1
-                   The number of subplot rows or columns (depending on *subs_loc*). The default of
-                   1 means that it is a single row/column.
-  ratio : [int | float], default=5
-          The ratio between the size of the large central plot axes and the sub axes. A value of
-          5 is very nice for only a few (5 or less) subplots
-  subs_loc : ['bottom', 'top', 'left', 'right'], defalt='bottom'
-             The location of the subplots stack relative to the main axes
-  orientation : ['portrait' | 'landscape'], default='landscape
-                The orientation of the figure. Should be changed only in consideration with
-                *subs_loc*.
-  sharex : bool, default=True
-           If on zoom, the axes should be zoomed together in the horizontal direction
-  sharey : bool, default=True
-          same as *sharex* but for the verical diretion
-
-  returns:
-  --------
-  fig : the figure object
-  ax0 : the object of the main axes
-  axs_sub : the array-like of the subplots in the stack
-  """
-  fig = plt.figure(num=figname(name))
-
-  resize_figure(orientation=orientation)
-
-  axs_sub = []
-  nof_subs_per_stack = int(0.5 + nof_subs/nof_sub_stacks)
-  if subs_loc in ('top', 'bottom'):
-    gs = GridSpec(ratio+nof_sub_stacks, int(0.5 + nof_subs/nof_sub_stacks))
-    # add the subplots to the figure
-    if subs_loc == 'bottom':
-      ax0 = fig.add_subplot(gs[:-nof_sub_stacks, :])
-      if sharex:
-        sharex = ax0
-      else:
-        sharex = None
-      if sharey:
-        sharey = ax0
-      else:
-        sharey = None
-      for isub in range(nof_subs):
-        i_in_stack = isub%nof_subs_per_stack
-        istack = int(isub/nof_subs_per_stack)
-        irow_this_stack = -(nof_sub_stacks - istack)
-        ax = fig.add_subplot(gs[irow_this_stack, i_in_stack], sharex=sharex, sharey=sharey)
-        axs_sub.append(ax)
-    elif subs_loc == 'top':
-      ax0 = fig.add_subplot(gs[nof_sub_stacks:, :])
-      if sharex:
-        sharex = ax0
-      else:
-        sharex = None
-      if sharey:
-        sharey = ax0
-      else:
-        sharey = None
-      for isub in range(nof_subs):
-        i_in_stack = isub%nof_subs_per_stack
-        istack = int(isub/nof_subs_per_stack)
-        irow_this_stack = istack
-        ax = fig.add_subplot(gs[irow_this_stack, i_in_stack], sharex=sharex, sharey=sharey)
-        axs_sub.append(ax)
-  elif subs_loc in ('left', 'right'):
-    gs = GridSpec(int(0.5 + nof_subs/nof_sub_stacks), ratio+nof_sub_stacks)
-    if subs_loc == 'left':
-      ax0 = fig.add_subplot(gs[:, nof_sub_stacks:])
-      if sharex:
-        sharex = ax0
-      else:
-        sharex = None
-      if sharey:
-        sharey = ax0
-      else:
-        sharey = None
-      for isub in range(nof_subs):
-        i_in_stack = isub%nof_subs_per_stack
-        istack = int(isub/nof_subs_per_stack)
-        icol_this_stack = istack
-        ax = fig.add_subplot(gs[i_in_stack, icol_this_stack], sharex=sharex, sharey=sharey)
-        axs_sub.append(ax)
-    elif subs_loc == 'right':
-      ax0 = fig.add_subplot(gs[:, :-nof_sub_stacks])
-      if sharex:
-        sharex = ax0
-      else:
-        sharex = None
-      if sharey:
-        sharey = ax0
-      else:
-        sharey = None
-      for isub in range(nof_subs):
-        i_in_stack = isub%nof_subs_per_stack
-        istack = int(isub/nof_subs_per_stack)
-        icol_this_stack = -(nof_sub_stacks - istack)
-        ax = fig.add_subplot(gs[i_in_stack, icol_this_stack], sharex=sharex, sharey=sharey)
-        axs_sub.append(ax)
-
-  return fig, ax0, axs_sub
-
-
-def interpret_linespec(fmt):
-  """
-  convert a linespec string (e.g., 'r.-') to a set of 3 keyword arguments in a dict
-  """
-  markers = ['.', 'o', 'x', '+', '^', 'v', 'd', 's']
-  linestyles = ['-', '--', ':', '-.']
-  colors = ['r', 'g', 'b', 'c', 'm', 'y', 'w', 'k']
-
-  # order is [color][marker][linestyle].. all are optional
-  output = dict()
-  if len(fmt) == 0:
-    return output
-
-  if fmt[0] in colors:
-    output['color'] = fmt[0]
-    fmt = fmt[1:]
-
-  if len(fmt) == 0:
-    return output
-
-  # check if marker is given
-  if fmt[0] in markers:
-    output['marker'] = fmt[0]
-    fmt = fmt[1:]
-
-  if len(fmt) == 0:
-    return output
-
-  if fmt in linestyles:
-    output['linestyle'] = fmt
-
-  return output
-
-
-def add_figlegend(legdata=None, labels=None, fig=None, dy_inch=None, clearup=False,
-                  clearup_pars=None, buffer_pix=(4, 8), nrows=1, ncols=None,
-                  remove_axs_legends=True):
-  """
-  add a legend to a figure
-  """
-  if clearup is None:
-    clearup = {}
-  clearup_dict={'lw': 2,
-                'marker': None,
-                'markersize': 5,
-                'alpha': 1.}
-  clearup_dict.update(clearup_pars)
-
-  if np.isscalar(buffer_pix):
-    buffer_pix = [buffer_pix]*2
-
-  # get the figure instance
-  if fig is None:
-    fig = plt.gcf()
-
-  dpi = fig.get_dpi()
-  hinch = fig.get_size_inches()[1]
-
-  # remove existing figure legend instance (normally there is 0 or 1, not more)
-  legends = [kid for kid in fig.get_children() if isinstance(kid, Legend)]
-  for legend in legends:
-    legend.remove()
-
-  # get the legend data
-  if legdata is None:
-    legdata = plt.gca()
-  elif isinstance(legdata, np.ndarray):
-    legdata = legdata.ravel().tolist()
-  legdata = listify(legdata)
-
-  # get the data based on legdata
-  if isinstance(legdata[0], plt.Axes):
-    legdata_list = []
-    for legdata_ in legdata:
-      legdata_list += legdata_.get_lines()
-    legdata = legdata_list
-
-  if labels is None:
-    labels = [legobj.get_label() for legobj in legdata]
-  elif isinstance(labels, str):
-    labels = [labels]
-
-  # check for valid labels
-  tf_labels = [False if lab.startswith('_') else True for lab in labels]
-  labels = np.array(labels)[tf_labels].tolist()
-  legdata = np.array(legdata)[tf_labels].tolist()
-
-  # check if the legdata is a string
-  for ileg, legdata_this in enumerate(legdata):
-    if isinstance(legdata_this, str):
-      legdict_this_line = interpret_linespec(legdata_this)
-      legdata_obj = plt.Line2D([], [], **legdict_this_line)
-      legdata[ileg] = legdata_obj
-
-  # check if title is present
-  axs = fig.get_axes()
-  has_title = [len(ax.get_title()) > 0 for ax in fig.get_axes()]
-  if np.any(has_title):
-    iax_w_title = np.argwhere(has_title).ravel()[0]
-    fontsize_pts = axs[iax_w_title].title.get_fontsize()
-    fontsize_inch = fontsize_pts/72
-    padsize_pix = plt.rcParams['axes.titlepad']
-    padsize_inch = padsize_pix/dpi
-    title_os_inch = fontsize_inch + padsize_inch + buffer_pix[0]/dpi
-  else:
-    title_os_inch = 0.
-
-  if dy_inch is None:
-    top_fig = fig.subplotpars.top
-    top_inch = top_fig*hinch
-    dy_inch = hinch - top_inch - title_os_inch
-
-  # get offset and make a transform
-  offset_sub = mtrans.ScaledTranslation(0., -1*dy_inch - buffer_pix[0]/dpi, fig.dpi_scale_trans)
-  trans_sub = fig.transFigure + offset_sub
-
-  # add the legend
-  nof_legends = len(legdata)
-  if nof_legends == 0:
-    warnings.warn("There are no legends to create!")
-    return None
-
-  if ncols is None:
-    ncols = int(0.5 + nof_legends/nrows)
-
-  leg = fig.legend(legdata, labels, loc="upper center", bbox_to_anchor=[0.5, 1.],
-                   bbox_transform=trans_sub, borderaxespad=0.2, ncol=ncols,
-                   columnspacing=0.4, fontsize=8, edgecolor='k',
-                   prop={'size': 7, 'weight': 'bold'})
-
-  # modify the legdata and markers
-  if clearup:
-    for legobj in leg.legendHandles:
-      if clearup_dict['marker'] is not None:
-        legobj.set_marker(clearup_dict['marker'])
-        print("something is not fully correct yet. Please check this when applicable")
-      legobj.set_markersize(clearup_dict['markersize'])
-      legobj.set_linewidth(clearup_dict['lw'])
-      legobj.set_alpha(clearup_dict['alpha'])
-
-  hleg_dis = leg.get_window_extent().height
-  hleg_inch = hleg_dis/dpi
-
-  # adjust top
-  buffer_inch = buffer_pix[1]/dpi
-  dy_inch += buffer_inch + hleg_inch  # add the legend size and buffer
-  ytop_rel = 1 - (dy_inch + title_os_inch)/hinch  # take axes title size too
-
-  fig.subplots_adjust(top=ytop_rel)
-
-  # remove the existing legends
-  if remove_axs_legends:
-    # loop all axes
-    for ax in fig.get_axes():
-      # get the legend object
-      legobj = ax.get_legend()
-      # remove if it actually exists
-      if legobj is not None:
-        legobj.remove()
-    plt.draw()
-
-  # activate the settings
-  plt.show(block=False)
-  plt.draw()
-  plt.pause(1e-3)
-
-  return leg
-
-
-def add_figtitles(texts, fig=None, xpos_rel=0.5, ypos_rel=1., fontsize_top=12, fontsize_sub=8,
-                  fontweight_top='bold', fontweight_sub='bold', buffer_pix=4,
-                  return_handles=False):
-  """
-  add a title to a figure
-  """
-  htxt_list = []
-  if fig is None:
-    fig = plt.gcf()
-
-  texts = listify(texts)
-
-  # get height
-  _, hinch = fig.get_size_inches()
-  dpi = fig.get_dpi()
-  ppi = 72
-
-  # =================================
-  # TOP line
-  # =================================
-  # top buffer of 2 pixels
-  os_inch = buffer_pix/dpi
-  os_rel = os_inch/hinch
-  ypos_rel = 1. - os_rel
-  if isinstance(xpos_rel, plt.Axes):
-    axlims = xpos_rel.get_position().extents
-    xpos_rel = (axlims[0] + axlims[2])/2
-
-  # add the top text and fix it to the figure!!
-  htxt_ = fig.text(xpos_rel, ypos_rel, texts[0], ha='center', va='top', fontsize=fontsize_top,
-                   fontweight=fontweight_top, transform=fig.transFigure)
-  htxt_list.append(htxt_)
-
-  # now the subs must be relative to the top line
-  dy_inch = fontsize_top/ppi + buffer_pix/dpi
-  for txt in texts[1:]:
-    offset_sub = mtrans.ScaledTranslation(0., -dy_inch, fig.dpi_scale_trans)
-    trans_sub = fig.transFigure + offset_sub
-
-    htxt_ = fig.text(xpos_rel, ypos_rel, txt, ha='center', va='top', fontsize=fontsize_sub,
-                     fontweight=fontweight_sub, transform=trans_sub)
-    htxt_list.append(htxt_)
-
-    # new delta y
-    dy_inch += fontsize_sub/ppi + buffer_pix/dpi
-
-  # adjust top
-  ytop_rel = 1 - dy_inch/hinch
-
-  # check if there is a title present
-  axs = fig.get_axes()
-  has_title = [len(ax.get_title()) > 0 for ax in fig.get_axes()]
-  if np.any(has_title):
-    iax_w_title = np.argwhere(has_title).ravel()[0]
-    fontsize_pts = axs[iax_w_title].title.get_fontsize()
-    fontsize_inch = fontsize_pts/72
-    padsize_pix = plt.rcParams['axes.titlepad']
-    padsize_inch = padsize_pix/dpi
-    offset_inch = fontsize_inch + padsize_inch + buffer_pix/dpi
-    ytop_rel -= offset_inch/hinch
-
-  fig.subplots_adjust(top=ytop_rel)
-
-  # activate the settings
-  plt.show(block=False)
-  plt.draw()
-
-  output_list = dy_inch
-  if return_handles:
-    output_list = [dy_inch, htxt_list]
-
-  return output_list
-
-
-def get_screen_dims(units='inches'):
-  """
-  get the dimensions of the screen
-  """
-  root = tk.Tk()
-  w_pix = root.winfo_screenwidth()
-  h_pix = root.winfo_screenheight()
-
-  # destroy the Tcl
-  root.destroy()
-
-  # output units switching
-  if units.startswith('inch'):
-    dpi = plt.rcParams['figure.dpi']
-    w = w_pix/dpi
-    h = h_pix/dpi
-  elif units == 'pix' or units == 'dots':
-    w = w_pix
-    h = h_pix
-  elif units.startswith('mm'):
-    w = 25.4*w_pix/dpi
-    h = 25.4*h_pix/dpi
-  elif units.startswith('cm'):
-    w = 2.54*w_pix/dpi
-    h = 2.54*h_pix/dpi
-
-  else:
-    raise ValueError("The units value given ({units}) is not valid. "
-                     + "Only 'inch' and 'pix'/'dots' are")
-
-  return w, h
-
-
-def resize_figure(size='optimal', fig=None, sf_a=0.9, orientation='landscape', dy_inch='auto',
-                  tighten=True, shortest_dim_mm=100., pos=(50, 50)):
-  '''
-  resize_figure sets the figure size such that the ratio for the A-format is kept, while maximizing
-  the display on the screen.None
-
-  positional arguments:
-  ---------------------
-  <none>
-
-  keyword arguments:
-  ------------------
-  fig         [handle] figure handle. If None is given, the current figure handle will be taken
-  size        [None/'maximize'/list(float)] either None or a list of 2 elements containing the
-                                 width and
-                                 height in inches. In case None is given (the default), the figure
-                                 is maximized to the screen while maintaining the a-format ratio of
-                                 sqrt(2) to 1
-  orientation [str] either 'portrait' or 'landscape', this value is only used in combination with
-                    size=None. Otherwise this value is don't care
-  tight_layout [bool] is boolean indicating to use the function 'jktools.tighten' to
-                      minimize whitespace around the axes while still preserving room for all
-                      possible titles. Works well when size=None
-
-  resize_figure returns None, but immediately updates the figure size via the function
-  fig.set_size_inches(..., forward=True)
-
-  '''
-  if fig is None:
-    fig = plt.gcf()
-
-  mng = plt.get_current_fig_manager()
-
-  # move figure to top-left
-  if pos is not None:
-    _, _, width, height = mng.window.geometry().getRect()
-    mng.window.setGeometry(*pos, width, height)
-
-  shortest_dim_inch = shortest_dim_mm/25.4
-
-  if isinstance(dy_inch, str) and dy_inch == 'auto':
-    top_fig = fig.subplotpars.top
-    hinch = fig.get_size_inches()[1]
-    top_inch = top_fig*hinch
-    dy_inch = hinch - top_inch
-
-  # if; maximize
-  wmax, hmax = get_max_a_size_for_display(units='inches', orientation=orientation)
-  width = 1.1*shortest_dim_inch
-  height = shortest_dim_inch
-  if isinstance(size, str):
-    if size == "maximize":
-      # set figure manager
-      # first: maximize
-      mng.window.showMaximized()
-
-    # else: A paper dimensions (a/b=sqrt(2))
-    elif size.startswith('a'):
-      if size == 'amax':
-        # Height can always be maximized
-        width = wmax
-        height = hmax
-      else:
-        width, height = paper_A_dimensions(int(size[1:]), units='inches',
-                                           orientation=orientation)
-
-      # use width and height to set the figure size
-      width = sf_a*width
-      height = sf_a*height
-
-    elif size.startswith('optimal'):
-      # find the number of axes
-      axs = fig.get_axes()
-      extents = [ax.get_position().extents for ax in axs]
-      x0s, y0s, x1s, y1s = np.array(extents).T
-      nof_rows = int(0.5 + (np.unique(y0s).size + np.unique(y1s).size)/2)
-      nof_cols = int(0.5 + (np.unique(x0s).size + np.unique(x1s).size)/2)
-      width *= nof_cols
-      height *= nof_rows
-      if len(size[7:]) > 0:
-        if size[8:].startswith('w'):
-          width *= np.sqrt(2)
-        elif size[8:].startswith('xw'):
-          width *= 2
-        elif size[8:].startswith('xxw'):
-          width *= 2*np.sqrt(2)
-        else:
-          print("unknown size '{size}'. Simple 'optimal' taken")
-
-    # else: it will be shorthand from now
-    else:
-      # width = 1.1*shortest_dim_inch
-      # height = shortest_dim_inch
-      # the next is shorthand:
-      # s: 'smaller'
-      # l: 'larger'
-      # w: 'wider'
-      # t: 'taller'
-      # e.g.: 'wwtt' is the same as 'll'. Or 'wl'
-      nof_s = np.sum([elm == 's' for elm in list(size)])
-      nof_l = np.sum([elm == 'l' for elm in list(size)])
-      nof_w = np.sum([elm == 'w' for elm in list(size)])
-      nof_t = np.sum([elm == 't' for elm in list(size)])
-      wfactor = np.power(np.sqrt(2), nof_w + nof_l - nof_s)
-      hfactor = np.power(np.sqrt(2), nof_t + nof_l - nof_s)
-      width *= wfactor
-      height *= hfactor
-
-    # # compensate for the dy_inch offset
-    # height += dy_inch
-
-  # else: witdth and height are given
-  else:
-    if np.isscalar(size):
-      size = [size]
-    else:
-      width = 1.1*shortest_dim_inch
-      height = shortest_dim_inch
-
-    width, height = size
-
-  # change the size
-  wh_ratio = width/height
-  if width > wmax:
-    warnings.warn(f"The width ({width}) exceeds the screen width ({wmax})! "
-                  + "Clipped with same aspect!")
-    width = wmax
-    height = width/wh_ratio
-
-  if height > hmax:
-    height = hmax
-    width = height*wh_ratio
-    warnings.warn(f"The height ({height}) exceeds the screen height ({wmax})! "
-                  + "Clipped with same aspect!")
-
-  fig.set_size_inches(width, height, forward=True)
-  plt.draw()
-  plt.pause(1e-3)
-
-  if tighten:
-    fig.tight_layout()
-    plt.draw()
-    plt.pause(1e-3)
-
-  # set the top position
-  ytop = 1 - dy_inch/fig.get_size_inches()[1]
-
-  fig.tight_layout()
-  plt.draw()
-  plt.pause(1e-3)
-
-  fig.subplots_adjust(top=ytop)
-  plt.draw()
-  plt.pause(1e-3)
-
-  return fig
-
-
-def strip_common_parts(list_of_strings):
-  """
-  strip the common parts of the strings in a list
-  """
-  # strip the beginnings
-  (common_start,
-   stripped_from_start) = get_common_part(list_of_strings, return_uncommon=True, from_end=False)
-  (common_end,
-   stripped) = get_common_part(stripped_from_start, return_uncommon=True, from_end=True)
-
-  return stripped, common_start, common_end
-
-
-def get_common_part(list_of_strings, return_uncommon=False, from_end=False):
-  """
-  what is the common part in all strings in the list
-  """
-  list_of_strings = listify(list_of_strings)
-  # corner case: single element
-  if len(list_of_strings) == 1:
-    return list_of_strings
-
-  # how many
-  nof_strs = len(list_of_strings)
-
-  # find the maximum length
-  sizes = np.array([len(str_) for str_ in list_of_strings])
-  size_min = sizes.min()
-
-  # build the character array
-  chararr = np.empty((nof_strs, size_min), dtype="U1")
-  for istr, str_ in enumerate(list_of_strings):
-    if from_end:
-      str_ = str_[-1::-1]
-    chararr[istr, :] = list(str_[:size_min])
-
-  is_equal = np.zeros((size_min), dtype=np.bool_)
-  for ichar in range(size_min):
-    is_equal[ichar] = True if np.unique(chararr[:, ichar]).size == 1 else False
-
-  ifirst_uncommon = np.argwhere(~is_equal).ravel()[0]
-
-  if from_end:
-    common_part = list_of_strings[0][-ifirst_uncommon:]
-  else:
-    common_part = list_of_strings[0][:ifirst_uncommon]
-
-  if return_uncommon:
-    stripped_list_of_strings = []
-    for str_ in list_of_strings:
-      if from_end:
-        str__ = str_[:-ifirst_uncommon]
-      else:
-        str__ = str_[ifirst_uncommon:]
-      stripped_list_of_strings.append(str__)
-
-      # create output
-      output = (common_part, stripped_list_of_strings)
-  else:
-    output = common_part
-
-  return output
-
-
-def savefig(fig=None, ask=False, name=None, dirname=None, ext=".png", force=False,
-            close=False, treat_minus_as_hyphen=False, signs_in_words=False,
-            set_lowercase=True, throw_exception=False, **savefig_kwargs):
-  """
-  save the figure
-  """
-  # ------------- replaceables ----------------------------
-  replacedict = {" ": "_",
-                 ",": "",
-                 ")": "",
-                 "(": "__",
-                 "[": "__",
-                 "]": "",
-                 "{": "__",
-                 "}": "",
-                 "|": "",
-                 "~": "",
-                 "%": ""}
-  if treat_minus_as_hyphen:
-    replacedict["-"] = "_"
-  if signs_in_words:
-    replacedict["+"] = "plus"
-    replacedict["-"] = "minus"
-
-  # get the figures
-  if fig is None:
-    fig = plt.gcf()
-
-  kwargs = dict(format=ext[1:])
-  kwargs.update(savefig_kwargs)
-
-  # ----------- get the name and tidy up --------------
-  if name is None:
-    name = fig.get_label()
-    # remove [x] part
-    istop = name.find("[")
-    if istop > 0:
-      name = name[:istop]
-  # tidy up the name
-  for key, value in replacedict.items():
-    name = name.replace(key, value)
-
-  if set_lowercase:
-    name = name.lower()
-
-  # -------------- SAVE DIRECTORY ----------------------
-  if dirname is None:
-    dirname = os.curdir
-
-  if ask:
-    ffilename = select_savefile(title="select the filename",
-                                initialdir=dirname,
-                                initialfile=name + ext,
-                                filetypes=[("PNG files", ".png"),
-                                           ("JPEG files", ".jpg"),
-                                           ("GIF files", ".gif"),
-                                           ("all files", ".txt")])
-  else:
-    ffilename = os.path.join(dirname, name + ext)
-
-  if not force:
-    if os.path.exists(ffilename):
-      if throw_exception:
-        raise FileExistsError(f"The file '{ffilename}' already exists")
-      else:
-        print(f"File '{ffilename}' already exists. Not overwritten!")
-        return None
-
-  print(f"Saving figure '{ffilename}' .. ", end='')
-
-  ext = os.path.splitext(ffilename)[-1]
-  kwargs.update(format=ext[1:])
-  fig.savefig(ffilename, **kwargs)
-  print("done")
-
-  if close:
-    plt.close(fig)
-
-  return None
-
-
-def timer(seconds, minutes=0, hours=0, days=0, only_seconds=False, ndec=1):
-  """ running time either forwards (stopwatch) or backwards (timer) """
-  length = os.get_terminal_size().columns
-  empty_line = ' '*(length - 10)
-
-  tstop = ((days*24 + hours)*60 + minutes)*60 + seconds
-  tic = time.time()
-  # loop if stop time is not passed yet
-  while True:
-    telapsed = time.time() - tic
-    ttogo = tstop - telapsed
-    if only_seconds:
-      print(f"\r{ttogo:0.{ndec}f} seconds", end="\r", flush=True)
-    else:
-      days = int(ttogo/86400)
-      hours = int((ttogo - days*86400)/3600)
-      minutes = int((ttogo - days*86400 - hours*3600)/60)
-      seconds = ttogo - days*86400 - hours*3600 - minutes*60
-
-      # build string
-      daystr = f"{days} days, "
-      hourstr = f"{hours} hours, "
-      minstr = f"{minutes} minutes, "
-      secstr = f"{seconds:0.{ndec}f} seconds"
-      if days > 0:
-        telstr = daystr + hourstr + minstr + secstr
-      else:
-        if hours > 0:
-          telstr = hourstr + minstr + secstr
-        else:
-          if minutes > 0:
-            telstr = minstr + secstr
-          else:
-            telstr = secstr
-      print("\r" + empty_line, end="\r", flush=True)
-      print(f"\r{telstr}", end="\r", flush=True)
-
-    # check if loop must be broken
-    if telapsed >= tstop:
-      print("\r" + empty_line, end="\r", flush=True)
-      print("\r{fimish_msg}", end="\r", flush=True)
-      break
-    time.sleep(0.025)
-
-  return None
-
-
-def sleep(sleeptime, msg='default', polling_time=0.1, nof_blinks=1, loopback=False,
-          wakemsg='awake!'):
-  """
-  a sleep function that shows a wait message
-  """
-  if msg is None:
-    time.sleep(sleeptime)
-    return None
-
-  if msg == 'default':
-    wm = create_wait_message(nof_blinks=nof_blinks, loopback=loopback)
-  else:
-    wm = create_wait_message(msg=msg, nof_blinks=nof_blinks, loopback=loopback)
-
-  tic = time.time()
-  while time.time() - tic < sleeptime:
-    print("\r" + next(wm), end='\r', flush=True)
-    time.sleep(polling_time)
-
-  print(f"\r{wakemsg:{len(msg)}s}")
-
-  return None
-
-
-def create_wait_message(msg="sssstt! I'm asleep!", nof_blinks=1,
-                        loopback=True):
-  """
-  display a wait message
-  """
-  nof_chars = len(msg)
-  parts = []
-
-  # single full message
-  for ichar in range(nof_chars):
-    parts.append(f"{msg[:ichar]:{nof_chars}s}")
-  parts.append(msg)
-
-  # blinking
-  if nof_blinks > 0:
-    to_append = [" "*nof_chars]*nof_blinks
-    parts.append(*to_append)
-
-  # loopback
-  if loopback:
-    for ichar in range(nof_chars, 0, -1):
-      parts.append(f"{msg[:ichar]:{nof_chars}s}")
-
-  # make an iterable out of it
-  rotor = cycle(parts)
-
-  return rotor
-
-
-def remove_empty_axes(fig):
-  """
-  remove empty axes
-  """
-  axs = listify(fig.axes)
-
-  artists_to_check = ['lines', 'collections', 'images']
-  for ax in axs:
-    nof_artists_in_ax = 0
-    for art in artists_to_check:
-      nof_artists_in_ax += len(getattr(ax, art))
-
-    if nof_artists_in_ax == 0:
-      ax.remove()
-
-  plt.draw()
-
-  return None
-
-
-def inspector(obj2insp, searchfor=None, maxlen='auto'):
-  """
-  inspect an object
-  """
-  if isinstance(obj2insp, dict):
-    inspect_dict(obj2insp, searchfor=searchfor, maxlen=maxlen)
-  elif isinstance(obj2insp, list):
-    if isinstance(obj2insp[0], dict):
-      inspect_list_of_dicts(obj2insp, fields=searchfor, print_=True)
-    else:
-      inspect_object(obj2insp, searchfor=searchfor, maxlen=maxlen)
-
-  else:
-    inspect_object(obj2insp, searchfor=searchfor, maxlen=maxlen)
-
-  return None
-
-
-def inspect_dict(dict_, searchfor=None, maxlen=None):
-  """
-  show all key value pairs in a dictionary
-  """
-  keys = list(dict_.keys())
-
-  if searchfor is not None:
-    keys = [key for key in keys if key.find(searchfor) > -1]
-
-  markerline("=", text=" Dictionary inspector ")
-  list_to_print = [['NAME', 'TYPE(#)', 'VALUES/CONTENT']]
-  for key in keys:
-    value = dict_[key]
-    # if np.isscalar(value):
-    if isinstance(value, (int, np.integer)):
-      item_for_list = [key, 'integer', f'{value}']
-    elif isinstance(value, (complex, np.complexfloating)):
-      item_for_list = [key, 'complex', f'{value:3g}']
-    elif isinstance(value, str):
-      item_for_list = [key, 'string', f"'{value.strip()}'"]
-    elif isinstance(value, (float, np.floating)):
-      item_for_list = [key, 'float', f'{value:3g}']
-    elif isinstance(value, bytes):
-        item_for_list = [key, 'string', value.decode('utf-8')]
-    elif isinstance(value, dict):
-      item_for_list = [key, f'{len(value.keys())}-dict',
-                       f'{value}']
-    elif isinstance(value, np.ndarray):
-      item_for_list = [key, f'{value.shape}-array ({value.dtype})',
-                       print_list(value.ravel(), maxlen=maxlen, max_num_elms=3)]
-    elif isinstance(value, list):
-      item_for_list = [key, f'{len(value)}-list ({np.array(value).dtype})',
-                       print_list(value, maxlen=maxlen, max_num_elms=3)]
-    elif isinstance(value, tuple):
-      item_for_list = [key, f'{len(value)}-tuple ({np.array(value).dtype})',
-                       print_list(listify(value), maxlen=maxlen, max_num_elms=3)]
-    elif value is None:
-      item_for_list = [key, 'None', 'None']
-    elif isinstance(value, object):
-      item_for_list = [key, 'object', value.__class__.__name__]
-    else:
-      raise TypeError(f"The type of the value ({type(value)}) is not implemented or known")
-
-    list_to_print.append(item_for_list)
-
-  print_in_columns(list_to_print, what2keep='begin', hline_at_index=1, hline_marker='.',
-                   shorten_last_col=True, maxlen=maxlen)
-
-  return None
-
-
-def inspect_object(obj, searchfor=None, show_methods=True, show_props=True, show_unders=False,
-                   show_dunders=False, maxlen='auto'):
-  """
-  show all class properties
-  """
-  attrs = dir(obj)
-
-  if not show_dunders:
-    attrs = [attr for attr in attrs if not attr.startswith("__")]
-
-  if not show_unders:
-    attrs = [attr for attr in attrs if not attr.startswith("_")]
-
-  if searchfor is not None:
-    attrs = [attr for attr in attrs if attr.find(searchfor) > -1]
-
-  # split into properties and methods
-  props = [attr for attr in attrs if not callable(getattr(obj, attr))]
-  meths = [attr for attr in attrs if callable(getattr(obj, attr))]
-
-  markerline("=", text=" Object inspector ")
-  print(f"\nClass: '{obj.__class__.__name__}' ")
-  if obj.__doc__ is not None:
-    print(f"Docstring: {obj.__doc__.strip()}")
-  if searchfor is not None:
-    print(f"\nATTENTION: Searching for string: '{searchfor}' in attribute name")
-
-  if show_methods:
-    print("\n")
-    markerline("-", text=' METHODS ')
-    print("")
-    list_to_print = [['NAME', 'SIGNATURE']]
-    for methname in meths:
-      meth = getattr(obj, methname)
-      try:
-        list_to_print.append([methname, str(inspect.signature(meth))[1:-1]])
-      except ValueError:
-        list_to_print.append([methname, '<no signature found>'])
-
-    print_in_columns(list_to_print, what2keep='begin', hline_at_index=1, hline_marker='.',
-                     shorten_last_col=True, maxlen=maxlen)
-
-  if show_props:
-    print("\n")
-    markerline('-', text=' PROPERTIES ')
-    print("")
-    list_to_print = [['NAME', 'TYPE(#)', 'VALUES/CONTENT']]
-    for propname in props:
-      prop = getattr(obj, propname)
-      if np.isscalar(prop):
-        if isinstance(prop, (int, np.integer)):
-          item_for_list = [propname, 'integer', f'{prop}']
-        elif isinstance(prop, str):
-          prop = prop.replace('\n', '\\n').replace('\r', '\\r').replace('\r', '\\t')
-          item_for_list = [propname, 'string', f"'{prop.strip()}'"]
-        elif isinstance(prop, (float, np.floating)):
-          item_for_list = [propname, 'float', f'{prop:3g}']
-        elif isinstance(prop, (complex, np.complexfloating)):
-          item_for_list = [propname, 'complex', f'{prop:3g}']
-      elif isinstance(prop, dict):
-        item_for_list = [propname, f'{len(prop.keys())}-dict',
-                         f'{print_list(list(prop.keys()))}']
-      elif isinstance(prop, np.ndarray):
-        item_for_list = [propname, f'{prop.shape}-array ({prop.dtype})',
-                         print_list(prop.ravel())]
-      elif isinstance(prop, list):
-        item_for_list = [propname, f'{len(prop)}-list ({np.array(prop).dtype})',
-                         print_list(prop)]
-      elif isinstance(prop, tuple):
-        item_for_list = [propname, f'{len(prop)}-tuple ({np.array(prop).dtype})',
-                         print_list(listify(prop))]
-      elif prop is None:
-        item_for_list = [propname, 'None', 'None']
-      elif isinstance(prop, object):
-        item_for_list = [propname, 'object', prop.__class__.__name__]
-      else:
-        raise TypeError(f"the property type ({type(prop)}) is not valid")
-
-      list_to_print.append(item_for_list)
-    print_in_columns(list_to_print, what2keep='begin', hline_at_index=1, hline_marker='.',
-                     maxlen=maxlen, shorten_last_col=True)
-  markerline("=", text=" End of class content ")
-
-  return None
-
-
-def inspect_list_of_dicts(list_of_dicts, fields=None, print_=False, skip_none_type=True):
-  """
-  list the stream measurements from meas_hist
-  """
-  if fields is None:
-    fields = set()
-    for dict_ in list_of_dicts:
-      if dict_ is not None:
-        fields = fields.union(set(dict_.keys()))
-
-    fields = [*fields]
-
-  fields = listify(fields)
-
-  datadict = dict.fromkeys(fields)
-  for key in datadict:
-    datadict[key] = []
-
-  strlist = [['index', *deepcopy(fields)]]
-  for ielm, dataelm in enumerate(list_of_dicts):
-    strlist_ = [f'{ielm}']
-    if dataelm is None and skip_none_type:
-      strlist_ += ['None'] + ['']*(len(fields) - 1)
-
-    else:
-      for field in fields:
-        val = dataelm[field]
-        if isinstance(val, (list, tuple, np.ndarray)):
-          typestr = f"{type(val)}".format(type(val))
-          valstr = f"({len(val)}x) {typestr[8:-2]}"
-        else:
-          if isinstance(val, (float, complex, np.complexfloating, np.floating)):
-            valstr = f"{val:3g}"
-          else:
-            valstr = f"{val}"
-        strlist_.append(valstr)
-        datadict[field].append(val)
-
-    # add the new 'row' to the list of listsc
-    strlist.append(strlist_)
-    # print(strlist)
-
-  if print_:
-    if not isinstance(strlist[0], list):
-      strlist = [strlist]
-
-    print_in_columns(strlist, maxlen=100, hline_at_index=1, what2keep='begin')
-
-  # check if there are multiple files
-  output = datadict
-  if len(datadict.keys()) == 1:
-    output = datadict[fields[0]]
-
-  return output
-
-
-def dictify(list_of_dicts, skip_none_type=True, make_array=True):
-  """
-  make a dictionary of a list of dicts
-  """
-  # get the keys
-  for dict_ in list_of_dicts:
-    # check if this dict is not None
-    if dict_ is not None:
-      keys = dict_.keys()
-      dict_of_lists = dict.fromkeys(keys)
-      for key in keys:
-        dict_of_lists[key] = []
-      break
-
-  # loop all dicts in the list
-  for dict_ in list_of_dicts:
-    # corner case: no dictionary but a single value
-    if dict_ is None:
-      if skip_none_type:
-        continue
-      else:
-        for key in keys:
-          dict_of_lists[key].append(None)
-    # else: a normal dict
-    else:
-      for key in keys:
-        dict_of_lists[key].append(dict_[key])
-
-  if make_array:
-    for key in keys:
-      dict_of_lists[key] = arrayify(dict_of_lists[key])
-
-  return dict_of_lists
-
-
-def format_matdata_as_dataframe(matdata, fields_to_keep=None):
-  """
-  format the data read from a matfile to a dataframe
-  """
-
-  datadict = dict()
-  keys = [key for key in matdata.keys() if not key.startswith("__")]
-
-  if fields_to_keep is None:
-    fields_to_keep = keys
-
-  for key in fields_to_keep:
-    if isinstance(matdata[key], np.ndarray):
-      if matdata[key].ndim > 1:
-        value_list = [np.array(row) for row in matdata[key]]
-        datadict[key] = value_list
-      else:
-        datadict[key] = matdata[key]
-    else:
-      datadict[key] = matdata[key]
-
-  # make into data frame
-  datadf = pd.DataFrame(data=datadict)
-
-  return datadf
-
-
-def interpret_sequence_string(seqstr, lsep=",", rsep=':', typefcn=float, check_if_int=True,
-                              is_iq=False, nof_vals_per_meas_point=1):
-  """
-  interpret a sequence string like '0, 10, 3' or '10.4' or 10:0.1:20'
-
-  arguments:
-  ----------
-  seqstr: str
-          Constains an interpretable string. E.g. piet: '1, 2, 3, 5'
-  lsep: str, default=','
-        The list separator. that is the separator which occurs often and separates the values
-  rsep: str, default=':'
-         The separator which splits the remainder from the list string
-  typefcn: <function>, default=float
-            The function for the values. Default I assume they are all floats
-  check_if_int: bool, default=True
-                 Check if the floats are actually ALL integers. In that case the output is converted
-  is_iq: bool, default=False
-          if the data is a SIMPLE stream of alternating i, q samples, this will make them complex.
-          The number of samples is thus halved using this set to True. can only be used in
-          combination with `nof_vals_per_meas_point=1`. Otherwise, the latter takes precedence.
-  nof_vals_per_meas_point: int, default=1
-                           the number of values associated with every measurement point. For IQ
-                           samples this is forced to 2. However, it can have any value.
-                           If this is set to anything other than 1 or 2 AND `is_iq` is set, an
-                           exception will be thrown.
-
-  return:
-  -------
-  output : ndarray
-           All the interpreted values, may be reshaped to a 2D array in case
-           `nof_vals_per_meas_point` is not 1
-           In
-  """
-  # split the string
-  pos_parts_list = seqstr.split(rsep)
-  if len(pos_parts_list) == 1:
-    # see if they are separate values
-    seq_values = np.array([typefcn(pos.strip()) for pos in seqstr.strip().split(lsep)])
-  elif len(pos_parts_list) == 2:
-    begin_, end_ = [typefcn(val) for val in pos_parts_list]
-    incr_angle = 1.
-    seq_values = np.arange(begin_, end_+0.001, incr_angle)
-  elif len(pos_parts_list) == 3:
-    begin_, incr_, end_ = [typefcn(val) for val in pos_parts_list]
-    seq_values = np.arange(begin_, end_+0.001, incr_)
-  else:
-    raise ValueError(f"The values in the sequence '{seqstr}' cannot be determined")
-
-  # check if they are integers
-  if isinstance(typefcn, (np.floating, float)):
-    if check_if_int:
-      is_int_seq = np.alltrue([elm.is_integer() for elm in seq_values])
-      if is_int_seq:
-        seq_values = np.int_(seq_values)
-
-  # make output variable
-  output = seq_values
-
-  # check if measurement points have more than 1 value (i, q, i, q or freq, val, freq, val...)
-  if nof_vals_per_meas_point > 1:
-    # check dims
-    output = output.reshape(-1, nof_vals_per_meas_point).T
-
-  # else: check if they are IQ values
-  else:
-    if is_iq:
-      output = output[::2] + 1j*output[1::2]
-
-  return output
-
-
-def find_outliers(data, sf_iqr=1.5, axis=None):
-  """
-  find the outliers according to the 1.5 iqr method
-  """
-  if data.ndim > 1:
-    if axis is None:
-      output = find_outliers(data.ravel(), sf_iqr=sf_iqr, axis=None)
-      output = np.reshape(output, data.shape)
-      return output
-    else:
-      # move the iteration axis to the first index
-      datamod = np.moveaxis(data, axis, 0)
-      datamod2 = datamod.reshape(datamod.shape[0], np.prod(datamod.shape[1:])).T
-      # datamod2 = np.moveaxis(datamod, 0, 1)
-      resultveclist = []
-      for datavec in datamod2:
-        resultvec = find_outliers(datavec, sf_iqr=sf_iqr, axis=0)
-        resultveclist.append(resultvec)
-
-      # reshape
-      results = np.array(resultveclist)
-
-      results = np.moveaxis(results.T, 0, axis)
-
-      return results
-
-  if np.iscomplex(data).sum() >= 1:
-    data_ = np.abs(data)
-  else:
-    data_ = data.copy()
-
-  q1 = np.percentile(data_, 25)
-  q3 = np.percentile(data_, 75)
-  iqr = q3 - q1
-
-  # determine low and high thresholds
-  thres_low = q1 - sf_iqr*iqr
-  thres_high = q3 + sf_iqr*iqr
-
-  # test against thresholds
-  tf_inliers = (data_ >= thres_low)*(data_ <= thres_high)
-  tf_outliers = ~tf_inliers
-
-  return tf_outliers
-
-
-def dec2hex(decvals, nof_bytes=None):
-  """
-  convert a decimal value tot hexadecimal representation also for a array-like
-  """
-  decvals_arr = arrayify(decvals)
-
-  shape = decvals_arr.shape
-
-  decvals_vec = decvals_arr.ravel()
-
-  # make hexadecimal values
-  hexvals_list = [hex(decval) for decval in decvals_vec]
-
-  # make them equally long
-  nof_bytes_min = max([len(hexval) - 2 for hexval in hexvals_list])
-
-  if nof_bytes is None:
-    nof_bytes = nof_bytes_min
-  else:
-    nof_bytes = max(nof_bytes_min, nof_bytes)
-
-  nof_zeros_to_pad = np.array([nof_bytes*2 - (len(hexval) - 2) for hexval in hexvals_list])
-
-  hexvals_pad_list = ['0x' + n0*'0' + hexval[2:] for (n0, hexval)
-                      in zip(nof_zeros_to_pad, hexvals_list)]
-
-  hexvals = np.array(hexvals_pad_list).reshape(shape)
-
-  if isinstance(decvals, list):
-    hexvals = listify(hexvals)
-  elif isinstance(decvals, tuple):
-    hexvals = tuplify(hexvals)
-  elif np.isscalar(decvals):
-    hexvals = hexvals[0]
-
-  return hexvals
-
-
-def plot_grid(data, *args, ax=None, aspect='equal', center=False, tf_valid=None, **kwargs):
-  """
-  plot a grid from a 2D set of complex data
-  """
-  kwargs_ = dict(color='k', lw=2, ls='-', marker='')
-  kwargs_.update(kwargs)
-
-  if np.iscomplex(data.item(0)):
-    data_cplx = data
-  else:
-    data_cplx = data + 1j*args[0]
-    args = args[1:]
-
-  # if len(args) == 0:
-  #   args = ('',)
-
-  xmeas = np.real(data_cplx)
-  ymeas = np.imag(data_cplx)
-
-  nr, nc = data_cplx.shape
-
-  if tf_valid is None:
-    tf_valid = np.ones((nr, nc), dtype=np.bool_)
-  else:
-    if tf_valid.shape != (nr, nc):
-      raise ValueError("The dimensions for *tf_valid* are not equal to *data*.")
-
-  # plot a grid of lines
-  if ax is None:
-    _, ax = plt.subplots(1, 1)
-  elif isinstance(ax, str) and ax.startswith('h'):
-    ax = plt.gca()
-
-  for irow in range(nr):
-    if tf_valid[irow, :].sum() > 0:
-      # plot horizontal line
-      qplot(ax, xmeas[irow, tf_valid[irow, :]], ymeas[irow, tf_valid[irow, :]], *args, **kwargs_)
-  for icol in range(nc):
-    if tf_valid[:, icol].sum() > 0:
-      # plot vertical line
-      qplot(ax, xmeas[tf_valid[:, icol], icol], ymeas[tf_valid[:, icol], icol], *args, **kwargs_)
-
-  # set the aspect ratio
-  ax.set_aspect(aspect)
-
-  # center if necessary
-  if center:
-    center_plot_around_origin(ax)
-
-  plt.show(block=False)
-
-  return ax
-
-
-def add_zoom_inset(zoombox, ax=None, loc='top left', padding=0.1, buffer=0.08, fraction=0.4,
-                   alpha=0.9, grid=True, indicate_zoombox=True, facecolor=(0.9)*3, **axkwargs):
-  """
-  add an inset for zooming
-  """
-  if np.isscalar(fraction):
-    fraction = [fraction]*2
-
-  if np.isscalar(buffer):
-    buffer = [buffer]*2
-
-  # get axees
-  if ax is None:
-    ax = plt.gca()
-
-  if isinstance(loc, str):
-    if loc.find("bottom") > -1 or loc.find("lower") > -1:
-      yb = buffer[1]
-    elif loc.find("top") > -1 or loc.find("upper") > -1:
-      yb = 1. - buffer[1] - fraction[1]
-    else:
-      yb = 0.5 - fraction[1]/2
-
-    if loc.find("left") > -1:
-      xl = buffer[0]
-    elif loc.find("right") > -1:
-      xl = 1. - buffer[0] - fraction[0]
-    else:
-      xl = 0.5 - fraction[0]/2
-
-  # else: it is a fraction of the window where the center is located
-  else:
-    if np.isscalar(loc):
-      loc = [loc]*2
-
-    if np.isclose(0., loc[0]):
-      xl = buffer[0]
-    elif np.isclose(1., loc[0]):
-      xl = 1. - fraction[0] - buffer[0]
-    else:
-      xl = min(1. - fraction[0] - buffer[0], max(buffer[0], loc[0] - fraction[0]/2))
-
-    if np.isclose(0., loc[1]):
-      yb = buffer[1]
-    elif np.isclose(1., loc[1]):
-      yb = 1. - fraction[1] - buffer[1]
-    else:
-      yb = min(1. - fraction[1] - buffer[1], max(buffer[1], loc[1] - fraction[1]/2))
-
-  # convert to figure coordinates
-  blin_disp = ax.transAxes.transform((xl, yb))
-  trin_disp = ax.transAxes.transform((xl+fraction[0], yb+fraction[1]))
-
-  blin_ax = ax.transAxes.inverted().transform(blin_disp)
-  trin_ax = ax.transAxes.inverted().transform(trin_disp)
-
-  w_ax, h_ax = trin_ax - blin_ax
-
-  ax_inset = ax.inset_axes([*blin_ax, w_ax, h_ax], facecolor=facecolor, **axkwargs)
-  # ax_inset = fig.add_axes([*blin_fig, w_fig, h_fig], **axkwargs)
-  ax_inset.patch.set_alpha(alpha)
-  # ax_inset.margins(0.0)
-  ax_inset.grid(grid)
-  ax_inset.set_transform("axes")
-  # ax_inset.set_title("zoom window", fontsize=8, fontweight='bold', backgroundcolor='w')
-
-  props_to_copy = ['color',
-                   'linestyle',
-                   'linewidth',
-                   'marker',
-                   'markersize',
-                   'mfc',
-                   'mec',
-                   'alpha',
-                   'zorder']
-  linelist = ax.get_lines()
-  for ln in linelist:
-    ln_ = ax_inset.plot(ln.get_xdata(), ln.get_ydata())[0]
-    for prop in props_to_copy:
-      propval = plt.getp(ln, prop)
-      if not np.isscalar(propval):
-        propval = listify(propval)
-      plt.setp(ln_, prop, propval)
-
-  # add data if required
-  if len(zoombox) == 2:
-    xdmin, xdmax = zoombox
-    # determine ydmin and ydmax automatically
-    linelist = ax.get_lines()
-    if len(linelist) == 0:
-      ydmin, ydmax = ax.get_ylim()
-    else:
-      ydmin = np.inf
-      ydmax = -np.inf
-      for ln in linelist:
-        xdata = ln.get_xdata()
-        tf_valid = (xdata >= xdmin)*(xdata <= xdmax)
-        ydata = ln.get_ydata()
-        ydmin_, ydmax_ = bracket(ydata[tf_valid])
-        ydmin = min(ydmin, ydmin_)
-        ydmax = max(ydmax, ydmax_)
-  else:
-    xdmin, xdmax, ydmin, ydmax = zoombox
-
-  # add 10% buffer
-  xdmid = (xdmax + xdmin)/2
-  xdrange = (1 + padding)*(xdmax - xdmin)
-  xdmin = xdmid - xdrange/2
-  xdmax = xdmid + xdrange/2
-
-  # add 10% buffer
-  ydmid = (ydmax + ydmin)/2
-  ydrange = (1 + padding)*(ydmax - ydmin)
-  ydmin = ydmid - ydrange/2
-  ydmax = ydmid + ydrange/2
-
-  ax_inset.set_xlim(left=xdmin, right=xdmax)
-  ax_inset.set_ylim(top=ydmax, bottom=ydmin)
-
-  if indicate_zoombox:
-    ax.indicate_inset_zoom(ax_inset, edgecolor='black')
-  plt.draw()
-  plt.pause(1e-3)
-
-  return ax, ax_inset
-
-
-def add_text_inset(text_inset_strs_list, x=None, y=None, loc='upper right', axfig=None,
-                   ha='right', va='top', left_align_lines=True, boxcolor=(0.8, 0.8, 0.8),
-                   boxalpha=1., fontweight='normal', fontsize=8, fontname='monospace',
-                   fontcolor='k'):
-  """
-  add text inset
-  """
-  # get the positions
-  xpos = x
-  ypos = y
-  if xpos is None:
-    if loc.lower().find("right") > -1:
-      xpos = 0.98
-    elif loc.lower().find("left") > -1:
-      xpos = 0.0
-    elif loc.lower().find("center") > -1:
-      xpos = 0.5
-
-  if ypos is None:
-    if loc.lower().find("upper") > -1 or loc.lower().find("top") > -1:
-      ypos = 0.98
-    elif loc.lower().find("lower") > -1 or loc.lower().find("bottom") > -1:
-      ypos = 0.02
-    elif loc.lower().find("center") > -1:
-      ypos = 0.5
-
-  print(xpos, ypos)
-
-  # get axees
-  if axfig is None:
-    ax = plt.gca()
-    fig = ax.figure
-    axfig = fig
-
-  if isinstance(axfig, plt.Figure):
-    transform = axfig.transFigure
-  else:
-    transform = axfig.transAxes
-
-  # info is on the right side, calculate the offset
-  if ha == 'right' and left_align_lines:
-    # determine the size of the box
-    nof_chars_right_box = max([len(str_) for str_ in text_inset_strs_list])
-    text_inset_strs_list = [f"{str_:<{nof_chars_right_box}s}" for str_ in text_inset_strs_list]
-
-  # glue the lines
-  text_inset_text = '\n'.join(text_inset_strs_list)
-
-  # add the text to the axes
-  txtobj = axfig.text(xpos, ypos, text_inset_text, fontsize=fontsize, fontweight=fontweight,
-                      fontname=fontname, ha=ha, va=va,
-                      bbox=dict(boxstyle="Round, pad=0.2", ec='k', fc=boxcolor, alpha=boxalpha),
-                      transform=transform, color=fontcolor)
-
-  plt.draw()
-
-  return txtobj
-
-
-def plot_cov(data_or_cov, plotspec='k-', ax='new', center=None, nof_pts=101, fill=False,
-             conf=0.67, remove_outliers=True, **kwargs):
-  """
-  plot the covariance matrix
-  sf = 5.99 corresponds to the 95% confidence interval
-  """
-  cov_to_calc = False
-  if isinstance(data_or_cov, np.ndarray) and data_or_cov.shape == (2, 2):
-    cov = data_or_cov
-  elif isinstance(data_or_cov, (list, tuple, np.ndarray)):
-    cov_to_calc = True
-    if len(data_or_cov) == 2:
-      data = data_or_cov
-    else:  # assume complex numbers
-      data = [np.real(data_or_cov), np.imag(data_or_cov)]
-  else:
-    raise ValueError("The value for argument *data_or_cov* is not valid. Please check!")
-
-  # check if the covariance is still to be plotted
-  if cov_to_calc:
-    if remove_outliers:
-      tf_valid_i = ~find_outliers(data[0])[0]
-      tf_valid_q = ~find_outliers(data[1])[0]
-      tf_valid = tf_valid_i*tf_valid_q
-      data[0] = data[0][tf_valid]
-      data[1] = data[1][tf_valid]
-    cov = np.cov(data)
-    if center is None:
-      center = tuplify(np.mean(data, axis=1))
-
-  if center is None:
-    center = (0., 0.)
-
-  # parametric representation
-  if ax is None:
-    ax = plt.gca()
-  elif ax == 'new':
-    _, ax = plt.subplots(1, 1)
-
-  t = np.linspace(0, 2*np.pi, nof_pts, endpoint=True)
-  eigvals, eigvecs = np.linalg.eig(cov)
-
-  # create non-skewed ellipse
-  xy_unit_circle = np.array([np.cos(t), np.sin(t)])
-
-  # make scale factor
-  sf = np.interp(conf, confidence_table.index, confidence_table.values)
-  xy_straight_ellipse = np.sqrt(sf*eigvals).reshape(2, 1)*xy_unit_circle
-  xy_ellipse = eigvecs@xy_straight_ellipse  # noqa
-  xt_, yt_ = xy_ellipse
-
-  # add the center point
-  xt = xt_ + center[0]
-  yt = yt_ + center[1]
-  if fill:
-    ax.fill(xt, yt, plotspec, **kwargs)
-
-  else:
-    ax.plot(xt, yt, plotspec, **kwargs)
-
-  plt.show(block=False)
-  plt.draw()
-
-  return ax, center, cov
-
-
-def print_list(list2glue, sep=', ', pfx='', sfx='', floatfmt='{:f}', intfmt='{:d}',
-               strfmt='{:s}', cplxfmt='{:f}', compress=False, maxlen=None,
-<<<<<<< HEAD
-               spiffy=False, max_num_elms=None, check_if_int=True, **short_kws):
-=======
-               spiffy=False, max_num_elms=None, check_for_ints=False, **short_kws):
->>>>>>> d22893e8
-  """
-  glue a list of elements to a string
-  """
-  def empty(arg):
-    return arg
-
-  if len(list2glue) == 0:
-      return '[]'
-
-  types_conv_dict = {str: (strfmt, empty),
-                     (int, np.integer): (intfmt, empty),
-                     (float, np.floating): (floatfmt, empty),
-                     (complex, np.complexfloating): (cplxfmt, empty),
-                     (bool, np.bool_): ('{}', empty),
-                     dict: ("<{:d}-key dict>", len),
-                     list: ("<{:d}-list>", len),
-                     type(None): ("None", empty),
-                     np.ndarray: ("<{:d}-array>", len),
-                     np.void: ("np.void", empty),
-                     dtm.datetime: ('{}', timestamp)}
-
-  # make inputs a list (in case they are not)
-  list2glue = listify(list2glue)
-  nof_in_list = len(list2glue)
-
-  # corner case: single element
-  if nof_in_list == 1:
-    value = list2glue[0]
-    if isinstance(value, (np.floating, float)):
-      string = floatfmt.format(value)
-    elif isinstance(value, (np.integer, int)):
-      string = intfmt.format(value)
-    elif isinstance(value, str):
-      string = strfmt.format(value)
-    elif isinstance(value, dict):
-      string = f"<{len(value)}-key dict>"
-    elif isinstance(value, object):
-      string = f"name: {value.name}"
-    else:
-      raise TypeError(f"The value type given ({type(value)}) is not recognized")
-
-    return pfx + string + sfx
-
-  if spiffy and len(pfx) > 0:
-    pfx_sep_opts = [':', '=', ';', '-']
-    ifnds_sep_from_back = [pfx[-1::-1].find(pfx_sep) for pfx_sep in pfx_sep_opts]
-    ifnds_sep_from_back_valid = [ifnd for ifnd in ifnds_sep_from_back
-                                 if ifnd > -1]
-
-    if len(ifnds_sep_from_back_valid) > 0:
-      # get the position of the separator (nb. the finds where from the back)
-      isep = len(pfx) - (1 + min(ifnds_sep_from_back_valid))
-
-      pfx_sep = pfx[isep]
-
-      replace_with = f" ({len(list2glue)}x){pfx_sep}"
-      pfx = pfx[:isep] + replace_with + pfx[(isep + 1):]
-
-  # check the three types
-  if compress and nof_in_list > 1:
-    # check if monospaced
-    arr2glue = arrayify(list2glue)
-    stepvals = np.unique(np.diff(arr2glue))
-    if stepvals.size == 1:
-      step = float(stepvals.item())
-      minval, maxval = bracket(arr2glue)
-      minval = float(minval)
-      maxval = float(maxval)
-      if minval.is_integer() and maxval.is_integer() and step.is_integer():
-        fmt = intfmt
-        step = int(step)
-        minval = int(minval)
-        maxval = int(maxval)
-      else:
-        fmt = floatfmt
-      if np.isclose(1, step):
-        output_string = pfx + fmt.format(minval) + ":" + fmt.format(maxval) + sfx
-      else:
-        output_string = (pfx + fmt.format(minval) + ":" + fmt.format(step) +
-                        ":" + fmt.format(maxval) + sfx)
-      return output_string
-
-    warnings.warn("This list cannot be compressed in min:step:max, "
-                  + "since there is not a single step", category=UserWarning)
-
-  # if not compressed or compressible (after a warning)
-  output_parts = []
-  
-  # check if integer
-  if check_if_int:
-    list2glue = [int(np.sign(elm)*0.5 + float(elm)) if np.abs(float(elm)).is_integer() else elm
-                 for elm in list2glue]
-
-  for elm in list2glue:
-    if check_for_ints:
-      if isinstance(elm, (np.floating, float)):
-        elm = int(np.sign(elm)*0.5 + elm) if elm.is_integer() else elm
-    for type_, (fmt_, fcn_) in types_conv_dict.items():
-      if isinstance(elm, type_):
-        output_part = fmt_.format(fcn_(elm))
-        output_parts.append(output_part)
-        break  # if found, then break out of for loop
-
-  # check if a maximum is specified and strip accordingly
-  if max_num_elms is None:
-    max_num_elms = np.inf
-  num_elms_to_pick = min(max_num_elms, len(output_parts))
-  output_string = pfx + sep.join(output_parts[:(num_elms_to_pick-1)])
-  if spiffy and nof_in_list > 1:
-    output_string += ' and '
-  else:
-    output_string += sep
-
-  # finalize
-  output_string += output_parts[-1] + sfx
-
-  if maxlen is not None:
-    output_string = short_string(output_string, maxlen, **short_kws)
-
-  return output_string
-
-
-def print_dict(dict2glue, sep=": ", pfx='', sfx='', glue_list=False, glue="\n", floatfmt='{:f}',
-               intfmt='{:d}', strfmt='{:s}', maxlen=None, **short_kws):
-  """
-  print a dict
-  """
-  types_conv_dict = {str: strfmt,
-                     int: intfmt,
-                     np.integer: intfmt,
-                     float: floatfmt,
-                     np.floating: floatfmt,
-                     np.ndarray: '{}'}
-
-  # check the three types
-  output_list = []
-  for key, value in dict2glue.items():
-    if isinstance(value, (list, tuple, np.ndarray)):
-      value = listify(value)
-      if maxlen is not None:
-        maxlen_list = maxlen - len(key) - len(sep)
-      else:
-        maxlen_list = None
-      output_str_ = print_list(value, pfx='{', sfx='}', floatfmt=floatfmt, intfmt=intfmt,
-                               strfmt=strfmt, maxlen=maxlen_list, **short_kws)
-    else:
-      if type(value) in types_conv_dict:
-        fmt = types_conv_dict[type(value)]
-      else:
-        fmt = '{}'
-      output_str_ = fmt.format(value)
-
-    # combine to full output string
-    output_string = pfx + key + sep + output_str_ + sfx
-
-    if maxlen is not None:
-      output_string = short_string(output_string, maxlen, **short_kws)
-
-    output_list.append(output_string)
-
-  if glue_list:
-    output = glue.join(output_list)
-  else:
-    output = output_list
-
-  return output
-
-
-<<<<<<< HEAD
-def print_matrix(mat, pfx="", ndigits=7, ndec=-1, force_sign=False, as_single=False, sep=', ',
-                 check_if_int=True):
-=======
-def print_matrix(mat, pfx=None, ndigits=7, ndec=-1, force_sign=False, as_single=False, sep=', ',
-                 check_for_ints=True):
->>>>>>> d22893e8
-  """
-  print a 2D matrix as either a matrix or a list of lists on a single row
-
-  arguments:
-  ----------
-  mat : np.array 2D
-        A 2D np.ndarray containing (complex) floats, integers or booleans
-  ndigits : int, default=7
-            The number of digits in total per element of the matrix
-  ndec : int, default=-1
-         The number of decimal numbers in case of floats. A value of -1 implies it being calculated
-         by the actual values and the set `ndigits` argument
-  as_single : bool, default=False
-              (to be implemented) whether to return it as a single row of the form
-              [[...], [...],...]
-  spiffy : bool, default=False
-           (to be implemented yet)
-
-  returns:
-  --------
-  None
-  """
-  if pfx is None:
-    pfx = ''
-
-  # ==== check the dimensions and make array-like into array ==========
-  mat = arrayify(mat)
-  if mat.ndim < 2:
-    mat = mat.reshape(1, -1)
-<<<<<<< HEAD
-  elif mat.ndim > 2:
-    raise DimensionError(f"The dimension is {mat.ndim}. Only 2D is accepted")
-=======
-    # raise DimensionError(f"The dimension is {mat.ndim}. Only 2D is accepted")
->>>>>>> d22893e8
-
-  # ============ set the formatting ===========================================
-  # should allow nice rectangular shape
-  if isinstance(mat.item(0), (np.floating, float, np.integer, int)):
-    # find the maximum integer
-    with np.errstate(divide='ignore'):
-      logfloats_max = np.log10(np.abs(mat.ravel()).max())
-      # mat_ = mat[mat < 1] = 1.0
-      # logfloats = np.log10(np.abs(mat_))
-
-    # # cap the bottom values
-    # logfloats[logfloats < 1.] = 1.
-    # logfloats_max = np.nanmax(logfloats)
-    # get the power of 10 (is the number of digits before the .)
-    ndigits_int_part = np.int_(np.ceil(logfloats_max))
-    
-    # get the number of digits to be used for the sign (0 or 1)
-    signstr = '+' if force_sign else ''
-    ndigits_sign_in_data = 1 if np.nanmin(mat) < 0 else 0
-  
-    ndigits_sign = np.fmax(ndigits_sign_in_data, force_sign)
-<<<<<<< HEAD
-  
-    # calculate either the number of decimals or the ndigits
-    if ndec < 0:
-      # get the addition of a '+' sign or not
-      ndec = ndigits - ndigits_int_part - 1 - ndigits_sign
-    else:
-      # calculate the ndigits_sign
-      ndigits = ndigits_int_part + 1 + ndigits_sign + ndec    
-      
-    if isinstance(mat.item(0), (np.floating, float)):
-      fmt_content = f":{signstr}{ndigits}.{ndec}f"
-      fmt = f"{{{fmt_content}}}"
-=======
-
-    if ndec == -1:
-      ndec = ndigits - ndigits_int_part - 1 - ndigits_sign
->>>>>>> d22893e8
-    else:
-      ndigits = ndec + ndigits_int_part + 1 + ndigits_sign
-
-    # the integer formatting is only required in case of 2D
-    if mat.squeeze().ndim == 2 and not as_single:
-      # determine the float and integer formats
-      floatfmt_content = f":{signstr}{ndigits}.{ndec}f"
-      floatfmt = f"{{{floatfmt_content}}}"
-      intfmt_content = f":{signstr}{ndigits}d"
-      intfmt = f"{{{intfmt_content}}}"
-    else:
-      floatfmt_content = f":{signstr}0.{ndec}f"
-      floatfmt = f"{{{floatfmt_content}}}"
-      intfmt = "{:d}"
-
-<<<<<<< HEAD
-  # print outs
-  intfmt = "{:d}"
-  if check_if_int:
-    intfmt = "{:" + signstr + "{:d}d".format(ndigits) + "}"
-  str2print_list = []
-  nr = mat.shape[0]
-  for ir in range(nr):
-    str2print = print_list(mat[ir, :].tolist(), floatfmt=fmt, intfmt=intfmt, pfx="[", sfx="]", sep=sep)
-=======
-    # print outs
-  str2print_list = []
-  nr = mat.shape[0]
-  for ir in range(nr):
-    str2print = print_list(mat[ir, :].tolist(), floatfmt=floatfmt, intfmt=intfmt, pfx="[", sfx="]",
-                           sep=sep, check_for_ints=check_for_ints)
->>>>>>> d22893e8
-    str2print_list.append(str2print)
-
-  # choose how to display
-  if as_single:
-    print(f"{pfx}[", end="")
-    for str2print in str2print_list:
-      print(f"{str2print}, ", end="")
-    print("\b\b]")
-  else:
-<<<<<<< HEAD
-    for iline, str2print in enumerate(str2print_list):
-      print(f"{pfx}{str2print}")
-      pfx = " "*len(pfx)
-=======
-    for str2print in str2print_list:
-      print(f"{pfx}{str2print}")
-      pfx = ' '*len(pfx)
->>>>>>> d22893e8
-
-  return None
-
-
-def extract_value_from_strings(input2check, pattern2match, output_fcn=None, output_type=None,
-                               notfoundvalue=None, check_if_int=False, replacements=False):
-  """
-  extract values from a list of strings
-  """
-  if replacements is None:
-    replacements = dict(v=1.,
-                        V=1.,
-                        uv=1e-6,
-                        uV=1e-6,
-                        mv=1e-3,
-                        mV=1e-3,
-                        p=1e-12,
-                        n=1e-9,
-                        u=1e-6,
-                        m=1e-3,
-                        k=1e3,
-                        M=1e6,
-                        g=1e9,
-                        G=1e9)
-  elif replacements is False:
-    replacements = dict()
-  elif isinstance(replacements, dict):
-    pass
-  else:
-    raise ValueError("The allowd values for keyword 'replacements' are: 'None', 'False' or 'dict'")
-
-  list_of_strings = listify(input2check)
-  fmt = conv_fmt(pattern2match)
-
-  # do the search
-  search_results = [re.search(fmt, str_) for str_ in list_of_strings]
-
-  # get the strings
-  value_strings = [res.group() if res is not None else notfoundvalue for res in search_results]
-
-  if output_fcn is not None:
-    values = [output_fcn(valstr) if valstr is not None else notfoundvalue
-              for valstr in value_strings]
-  else:
-    values = []
-    for valstr in value_strings:
-      if valstr is None:
-        continue
-      if valstr.startswith('-') or valstr.startswith('+'):
-        valstr_ = valstr[1:]
-      else:
-        valstr_ = valstr
-      if valstr_.isnumeric():
-        value = float(valstr)
-      else:
-        # check against known decimal replacements
-        value = valstr
-        # check if there is anything to replace
-        for key, mult in replacements.items():
-          if valstr.find(key) > -1:
-            value = float(valstr.replace(key, '.'))*mult
-            break
-
-      if check_if_int:
-        if value.is_integer():
-          value = int(value)
-
-      # append to the list
-      values.append(value)
-
-  if output_type is not None:
-    values = [output_type(value) for value in values]
-
-  if np.isscalar(input2check):
-    output = values[0]
-  else:
-    output = values
-
-  return output
-
-
-def conv_fmt(pyfmt):
-  """
-  convert the python string formatting to re formatting
-  note that square brackets enclosing means optional
-  """
-  # asdfpylint: disable=asdasdfanomalous-backslash-in-string
-  pyfmt = pyfmt.replace('+', '\\+')
-  py2re = {'*': r'\S+',
-           '%c': r'.',
-           '%nc': r'.{n}',
-           '%d': r'[-+]?\d+',
-           '%e': r'[-+]?(\d+(\.\d*)?|\.\d+)([eE][-+]?\d+)?',
-           '%E': r'[-+]?(\d+(\.\d*)?|\.\d+)([eE][-+]?\d+)?',
-           '%f': r'[-+]?(\d+(\.\d*)?|\.\d+)([eE][-+]?\d+)?',
-           '%g': r'[-+]?(\d+(\.\d*)?|\.\d+)([eE][-+]?\d+)?',
-           '$i': r'[-+]?(0[xX][\dA-Fa-f]+|0[0-7]*|\d+)',
-           '%o': r'[-+]?[0-7]+',
-           '%n': r'[0-9_]*',
-           '%w': r'[a-zA-z]*',
-           '%u': r'\d+',
-           '%s': r'\S+',
-           '%x': r'[-+]?(0[xX])?[\dA-Fa-f]+',
-           '%X': r'[-+]?(0[xX])?[\dA-Fa-f]+'}
-  # pylint: enable=anomalous-backslash-in-string
-
-  # process possible square brackets ([...] becomes (...)?)
-
-  # modify the lookback and lookforward parts
-  # lookback part (everything before the first %[df...])
-  iprefix = pyfmt.find('%')
-  if iprefix > 0:
-    # check if there is an optional part (format [...]?)
-    if pyfmt[iprefix-2:iprefix] == ']?':
-      iprefix = pyfmt[:(iprefix-2)].find('[')
-    lookback_str = pyfmt[:iprefix]
-    lookback_str_fmt = '(?<=' + lookback_str + ')'
-    pyfmt = lookback_str_fmt + pyfmt[iprefix:]
-
-  # lookforward part
-  isuffix = pyfmt.rfind('%')+2
-  if isuffix < len(pyfmt):
-    # check if there is a [...]? part -> optional
-    if pyfmt[isuffix] == '[':
-      isuffix += pyfmt[isuffix:].find(']?') + 2
-    lookfw_str = pyfmt[isuffix:]
-    lookfw_str_fmt = '(?=' + lookfw_str + ')'
-    pyfmt = pyfmt[:isuffix] + lookfw_str_fmt
-
-  # initialize the regexp string
-  refmt = pyfmt
-  for key, value in py2re.items():
-    refmt = refmt.replace(key, value)
-
-  return refmt
-
-
-def find_pattern(pattern, list_of_strings, nreq=None, nreq_mode='exact',
-                 squeeze=True):
-  """
-  find a (python) formatted file name in a directory
-  """
-
-  # convert the formatted file to the regexpr formatted file
-  pattern_regexp = conv_fmt(pattern)
-
-  # search all elements in the contents list
-  re_results_list = [re.search(pattern_regexp, fname) for fname in list_of_strings]
-
-  # get the strings that match
-  valid_filenames = [fname.string for fname in re_results_list if fname is not None]
-
-  # throw nof found in variable, necessary for possible post processing
-  nof_found = len(valid_filenames)
-
-  if nreq is None:
-    pass
-
-  elif isinstance(nreq, (int, np.integer)):
-    errstr = (f"The expected number of found files is ({nreq}), but only ({nof_found}) are found. "
-              + f"This is incompatible with *nreq_mode*=`{nreq_mode}`")
-    if nof_found == nreq:
-      pass
-    elif nof_found > nreq:
-      if nreq_mode == 'min':
-        pass
-      elif nreq_mode in ('max', 'exact'):
-        raise IncorrectNumberOfFilesFoundError(errstr)
-    elif nof_found < nreq:
-      if nreq_mode == 'max':
-        pass
-      elif nreq_mode in ('min', 'exact'):
-        raise IncorrectNumberOfFilesFoundError(errstr)
-    else:
-      raise FileNotFoundError(errstr)
-
-  # check if I have to squeeze
-  if squeeze:
-    if nof_found == 1:
-      valid_filenames = valid_filenames[0]
-
-  # return the stuff
-  return valid_filenames
-
-
-def find_filename(filepattern, dirname, nreq=1, nreq_mode='exact',
-                  squeeze=True):
-  """
-  find a (python) formatted file name in a directory
-  """
-  # get the contents of the folder
-  contents = os.listdir(dirname)
-
-  found_strings = find_pattern(filepattern, contents, nreq=nreq,
-                               nreq_mode=nreq_mode, squeeze=squeeze)
-
-  return found_strings
-
-
-def pconv(dirname):
-  """
-  convert the path in windows format to linux
-  """
-
-  if sys.platform.startswith('win'):
-    conversion_table = {'/work': 's:',
-                        '/home/dq968/': 'm:',
-                        '/': os.sep}
-
-  elif sys.platform.startswith('linux'):
-    conversion_table = {'s:': '/work',
-                        'm:': '/home/dq968/',
-                        '\\': os.sep}
-  else:
-    raise ValueError(f"The platform found ({sys.platform}) is not known")
-
-  # first ensure all \ are doubled to \\
-  # replace all backslashes with forward slashes
-  for wkey, sub in conversion_table.items():
-    dirname = dirname.replace(wkey, sub)
-
-  # end with file separator
-  if not dirname.endswith(os.sep):
-    dirname += os.sep
-
-  return dirname
-
-
-def nof_bits_needed(count):
-  """
-  calculate how many bits are needed to encode a list of *value* items
-  """
-  return (np.ceil(np.log2(count)) + 0.5).astype(int)
-
-
-def show_object_property_values(obj):
-  """
-  show the properties with values of an object
-  """
-  props = dir(obj)
-  max_prop_chars = max([len(prop) for prop in props])
-  hline = markerline('=', text=" OBJECT CONTENT ", doprint=True)
-  max_line_chars = len(hline)
-  print_in_columns(['attribute', 'value'], sep=' | ',
-                   colwidths=np.array([max_prop_chars, max_line_chars - max_prop_chars]))
-  # for prop in props:
-  #   value = getattr(obj, prop)
-  #   print_in_columns([prop, value], sep=' | ')
-
-  markerline('=', text=' END ', doprint=True)
-
-
-def unique_nonint(values, precision=None):
-  """
-  give the unique numbers upto a certain precision
-  """
-  # make into an array
-  values = arrayify(values)
-
-  # set precision
-  if precision is None:
-    precision = np.spacing(values.min())
-
-  # pick unique values via up/down method
-  outvals = np.unique(np.round(values/precision))*precision
-
-  return outvals
-
-
-def xovery(x, y):
-  """
-  combinatorial (x;y)
-  """
-  result = factorial(x)/(factorial(x-y)*factorial(y))
-
-  return result
-
-
-def nanplot(*_args, **kwargs):
-  """
-  initiate a nan plot for updating/animations.
-  This plot will show up as empty, however it contains NaN values, so it is not empty
-
-  arguments:
-  ----------
-  *_args : array-like
-           List of arguments to are passed to plt.plot function
-  **kwargs : dict
-             keyword arguments dictionary to be passed to the plt.plot() function
-
-  returns:
-  --------
-  ln : line oject
-  """
-  if 'ax' in kwargs:
-    ax = kwargs.pop('ax')
-  else:
-    ax = plt.gca()
-
-  if isinstance(_args[0], (np.integer, int)):
-    xs = np.r_[:_args[0]]
-  else:
-    xs = _args[0]
-
-  ln, = ax.plot(xs, np.nan*np.ones_like(xs, dtype=float), *_args[1:], **kwargs)
-
-  return ln
-
-
-def split_complex(cplx, sfx=1, sfy=1):
-  """
-  split a complex point in real and imaginary parts with a scale factor
-
-  arguments:
-  ----------
-  cplx : (ndarray of) complex value(s)
-         The complex value or array of to be split
-  sfx: numerical value, default=1
-       scale factor for the real part
-  sfy: number, default=1
-       scale factor for the imaginary part
-
-  returns:
-  --------
-  (re, im): 2-tuple of floats
-            The scaled real and imaginary parts of the complext value
-  """
-  return sfx*np.real(cplx), sfy*np.imag(cplx)
-
-
-def monospace(array, delta=None):
-  """
-  straighten an array which has rounding errors
-
-  arguments:
-  ----------
-  array: ndarray of floats
-         the almost monospaced array
-  delta: [None | float], default=None
-         The delta value for the monospaced grid. If *None* it is calculated as the median
-         difference value
-
-  returns:
-  --------
-  array : ndarray of floats
-          The resulting monospaced grid
-  """
-  if delta is None:
-    delta = np.median(np.diff(array))
-
-  array = np.r_[:array.size]*delta
-
-  return array
-
-
-def get_closest_index(value_wanted, values, suppress_warnings=False):
-  """
-  get the index of the value closest to the wanted value in an array
-
-  arguments:
-  ----------
-  value_wanted : number
-                 value to be found in the array
-  values: ndarray
-          array in which to search
-  suppress_warnings: bool, default=False
-                     flag indicating if a warning must be issued when no exact match can be found
-
-  returns:
-  --------
-  ifnd : integer
-         The index where in the array the wanted value is found; or the closest value
-  """
-  ifnd_arr = np.argwhere(np.isclose(values, value_wanted)).ravel()
-  if ifnd_arr.size > 0:
-    ifnd = ifnd_arr.item()
-  else:
-    # get the closest
-    ifnd = np.argmin(np.abs(values - value_wanted)).ravel()[0]
-    if not suppress_warnings:
-      warnings.warn(f"There is no `exact` match for value = {value_wanted}. "
-                    + f"Taking the closest value = {values[ifnd]}")
-
-  return ifnd
-
-
-def substr2index(substring, strlist):
-  """
-  find the indices of a certain substring
-  """
-  index = np.argwhere([substring.lower() in elm.lower() for elm in strlist]).item()
-
-  return index
-
-
-def listify(input_):
-  """
-  make into a list
-  """
-  if isinstance(input_, list):
-    return input_
-
-  return make_array_like(input_, 'list')
-
-
-def tuplify(input_):
-  """
-  make into a tuple
-  """
-  if isinstance(input_, tuple):
-    return input_
-
-  return make_array_like(input_, 'tuple')
-
-
-def arrayify(input_):
-  """
-  make into array
-  """
-  if isinstance(input_, np.ndarray):
-    return input_
-
-  return make_array_like(input_, 'np.ndarray')
-
-
-def make_array_like(input_, array_like):
-  """
-  make an input into an array like
-  """
-  output = input_
-
-  # from single elements to array of 1 element
-  if np.ndim(input_) == 0:
-    output = [input_,]
-  # elif np.ndim(input_) > 1:
-  #   output = output.ravel()
-
-  # convert to the right type
-  if array_like == 'list' or array_like == 'np.ndarray':
-    output = [*output,]
-    if array_like in ['array', 'ndarray', 'np.ndarray', 'numpy.ndarray']:
-      # check if kthe elements are of the same type
-      types = check_types_in_array_like(output)
-      # all same type
-      if len(types) == 1:
-        dtype = types.pop()
-      # if different types -> dtype=object
-      else:
-        dtype = np.object_
-      output = np.array(output, dtype=dtype)
-  elif array_like == 'tuple':
-    output = (*output,)
-  else:
-    raise ValueError(f"The array_like given ({array_like}) is not valid")
-
-  return output
-
-
-def check_types_in_array_like(array_like):
-  """
-  check the type of all elements in an array-like
-  """
-  types = set()
-  [types.add(type(elm)) for elm in array_like]  # pylint: disable=expression-not-assigned
-
-  return types
-
-
-def _color_vector_simple(nof_points, start_color, end_color):
-  """
-  create a color vector between two colors
-  """
-  # convert to vectors
-  start_color = np.array(to_rgb(start_color))
-  end_color = np.array(to_rgb(end_color))
-
-  r = np.linspace(start_color[0], end_color[0], nof_points)
-  g = np.linspace(start_color[1], end_color[1], nof_points)
-  b = np.linspace(start_color[2], end_color[2], nof_points)
-
-  cvec = np.vstack((r, g, b)).T
-
-  return cvec
-
-
-def color_vector(nof_points, c1, c2, cints=None, icints='equal'):
-  """
-  define a color vector with a via in the center somewhere
-  """
-  # handle corner case: simple straight color vector
-  if cints is None:
-    return _color_vector_simple(nof_points, c1, c2)
-
-  # process some shortcuts for the intermediate colors
-  if isinstance(cints, str):
-    cints_list = [np.array(to_rgb(cints))]
-  elif isinstance(cints, (tuple, list)):
-    # check the elements
-    if np.isscalar(cints[0]):
-      if isinstance(cints[0], str):
-        cints_list = []
-        for cint in cints:
-          cints_list.append(np.array(to_rgb(cint)))
-      else:  # it is a single value which means cints is [r, g, b] format
-        cints_list = [cints]
-    else:
-      cints_list = [to_rgb(cint) for cint in cints]
-
-  nof_ints = len(cints_list)
-  cs = [to_rgb(c1)] + cints_list + [to_rgb(c2)]
-  nof_cs = len(cs)
-
-  # handle the positions of the elements
-  if icints == 'equal':
-    ics = np.linspace(0, nof_points, nof_cs)
-
-  # process the indices of the intermediates
-  elif isinstance(icints, (tuple, list, np.ndarray)):
-    ics = [0]
-    for iint in range(nof_ints):
-      if icints[iint] < 1:
-        ics.append(nof_points*icints[iint])
-      else:
-        ics.append(icints[iint])
-    ics.append(nof_points - 1)
-
-  # make them all integers
-  ics = [np.int_(-0.5 + ic) for ic in ics]
-
-  # paste all parts together
-  cvec = np.nan*np.ones((nof_points, 3), dtype=np.float_)
-
-  # loop all parts using *color_vector*
-  for ipart in range(0, nof_cs-1):
-    nof_points_part = ics[ipart+1] - ics[ipart]
-    cvec_part = color_vector(nof_points_part+1, cs[ipart], cs[ipart+1])
-
-    # note the indices
-    ifrom = ics[ipart]
-    ito = ics[ipart+1]  # this is NOT included!!
-    # last color is excluded, will the the first of the next section
-    cvec[ifrom:ito, :] = cvec_part[:-1, :]
-
-  # add the final color
-  cvec[-1, :] = cs[-1]
-
-  return cvec
-
-
-def strip_all_spaces(strarrlike_in):
-  """
-  strip of all spaces from the strings in a list
-  """
-  strarrlike_out = [string.strip() for string in strarrlike_in]
-
-  if isinstance(strarrlike_in, np.ndarray):
-    strarrlike_out = np.array(strarrlike_out, dtype=strarrlike_in.dtype)
-  elif isinstance(strarrlike_in, tuple):
-    strarrlike_out = tuple(strarrlike_out)
-
-  return strarrlike_out
-
-
-def select_file(**options):
-  """
-  select a file to open
-
-  Arguments:
-  ----------
-  **options : dictionary of keyword arguments, which are:
-    defaultextension : str
-                       The extension to append
-    filetype : list of str
-               The file types to list
-    initialdir : str
-                 The folder to start in
-    initialfile: str
-                 The initial file name without the extension
-    title: The title of the window
-
-  Returns:
-  --------
-  filename : str
-             The file name with the full path attached as a single string
-  """
-  root = tk.Tk()
-  root.withdraw()
-
-  filename = tk.filedialog.askopenfilename(**options)
-
-  return filename
-
-
-def ask_question(question, **options):
-  """
-  select a file to open
-
-  Arguments:
-  ----------
-  **options : dictionary of keyword arguments, which are:
-    defaultextension : str
-                       The extension to append
-    filetype : list of str
-               The file types to list
-    initialdir : str
-                 The folder to start in
-    initialfile: str
-                 The initial file name without the extension
-    title: The title of the window
-
-  Returns:
-  --------
-  filename : str
-             The file name with the full path attached as a single string
-  """
-  root = tk.Tk()
-  root.geometry("10x10+400+500")
-  root.withdraw()
-  root.lift()
-
-  filename = tk.messagebox.askyesno("I have a question", question, parent=root, **options)
-
-  root.destroy()
-  return filename
-
-
-def select_savefile(defaultextension=None, title=None, initialdir=None, initialfile=None,
-                    filetypes=None):
-  """
-  select a file to save
-
-  Arguments:
-  ----------
-  **options : dictionary of keyword arguments, which are:
-    defaultextension : str
-                       The extension to append
-    filetype : list of str
-               The file types to list
-    initialdir : str
-                 The folder to start in
-    initialfile: str
-                 The initial file name without the extension
-    title: The title of the window
-
-  Returns:
-  --------
-  filename : str
-             The file name with the full path attached as a single string
-  """
-  root = tk.Tk()
-  root.withdraw()
-
-  if filetypes is None:
-    filetypes = [("text files", "*.txt"),
-                 ("JPG files", "*.jpg"),
-                 ("PNG files", "*.png"),
-                 ("GIF files", "*.png"),
-                 ("All files", "*.*")]
-
-  # while True:
-  filename = tk.filedialog.asksaveasfilename(defaultextension=defaultextension,
-                                          initialdir=initialdir, title=title,
-                                          initialfile=initialfile, filetypes=filetypes)
-
-  # if check_exists:
-  #   if os.path.exists(filename):
-  #     answer = dinput('The file already exists. Overwrite? [y/n]', 'y')
-  #     if answer[0].lower() == 'y':
-  #       # remove
-  #       os.remove(filename)
-  #       break
-  #     elif answer[0].lower() == 'n':
-  #       # do nothing and re-ask for filename
-  #       pass
-  #     else:
-  #       print('answer given ({}) not understood. Please select `y` or `n`'.format(answer))
-  #   else:
-  #     break
-  # else:
-  #   break
-
-  return filename
-
-
-def select_folder(**options):
-  """
-  select a folder. It's a wrapper arouind filedialog from tkinter module
-
-  **options are:
-    parent - the window to place the dialog on top of
-    title - the title of the window
-    initialdir - the directory that the dialog starts in
-    initialfile - the file selected upon opening of the dialog
-    filetypes - a sequence (list) of (<label>, <pattern>)-tuples in which the '*' wildcard is
-                allowed
-    defaultextension - the default extension to append to file (save dialogs only)
-    multiple - when True, selection of multiple items is allowed (default=False)
-  """
-  root = tk.Tk()
-  root.withdraw()
-
-  dirname = tk.filedialog.askdirectory(**options)
-
-  root.quit()
-  root.destroy()
-
-  return dirname
-
-
-def val2ind(pos, spacing=None, center=False):
-  """ get the index where the value is found """
-
-  posm = pos - pos.min()
-
-  if spacing is None:
-    # find minimum distnace first (excluding 0!)
-    dposs = np.diff(np.sort(posm))
-    izero = np.isclose(dposs, 0.)
-    spacing = dposs[~izero].min()
-
-  ind = posm/spacing
-  if center is True:
-    ind -= ind.mean()
-
-  return ind
-
-
-def calc_frequencies(nof_taps, fs, center_zero=True):
-  '''
-  Calculate the frequencies belonging to a spectrum based on sample frequency and number of tabs
-
-  Positional arguments:
-  ---------------------
-  nof_taps : int
-             The number of frequencies/taps in the DFT
-  fs : float
-       The sample frequency in Hz
-
-  Keyword argument:
-  -----------------
-  center_zero : bool, default=True
-               If True apply fftshift such that the center frequency is 0
-
-  Returns:
-  --------
-  freqs : ndarray of floats
-          An array containing the frequencies of the spectrum
-  '''
-
-  # subtract to get the number of intervals/steps
-  nof_steps = nof_taps
-  if center_zero:
-    taps = np.arange(-nof_steps//2, nof_steps//2)
-  else:
-    taps = np.arange(nof_steps)
-
-  freqs = taps*(fs/nof_steps)
-
-  return freqs
-
-# pylint: disable-next=C0103
-def spectrum(signal, fs=1., nof_taps=None, scaling=1., center_zero=True, full=True,
-             dB=True, makeplot=True, yrange=None, plotspec='b.-', title='auto', **plot_kwargs):
-  """
-  get the spectrum of a signal
-  """
-  plot_kwargs_ = dict(ax=None)
-  plot_kwargs_.update(plot_kwargs)
-
-  signal = signal.reshape(-1)
-  if nof_taps is None:
-    nof_taps = signal.size
-
-  freqs_unscaled = calc_frequencies(nof_taps, fs=fs, center_zero=center_zero)
-
-  # overwrite freqs_base by the scaled version
-  freqs, sidict = scale_by_si_prefix(freqs_unscaled, base_pref_on_what="max")
-
-  nof_bins = freqs.size
-  freq_per_bin = fs/nof_bins
-  figtitle = f"1:{nof_bins/signal.size} spectrum, {format_as_si(freq_per_bin)}Hz per bin"
-
-  spect_ = np.fft.fft(signal, n=nof_taps)
-  spect = np.abs(spect_)
-  if center_zero:
-    spect = fftshift(spect)
-
-  if isinstance(scaling, str):
-    if scaling == 'default':
-      sf = 1.
-    elif scaling == 'per_sample':
-      sf = nof_taps
-    elif scaling.startswith('normalize'):
-      sf = np.abs(spect).max()
-      figtitle += ", normalized"
-    elif scaling.startswith('bw'):
-      # estimate the bandwidth
-      sf_thres = 0.25
-      ampmax = max(spect)
-      threshold = ampmax*sf_thres
-      tf_valid = spect >= threshold
-      sf = np.median(np.abs(spect[tf_valid]))
-    else:
-      raise NotImplementedError(f"The value for *scaling={scaling}* is not implemented")
-  elif isinstance(scaling, (list, tuple)):
-    bw_start, bw_end = scaling
-    tf_valid_freqs = (freqs >= bw_start/sidict['sf'])*(freqs <= bw_end/sidict['sf'])
-    sf = np.median(np.abs(spect[tf_valid_freqs]))
-  else:
-    sf = np.float_(scaling)
-    figtitle += f", {sf:0.1f} scaling"
-
-  spect_ /= sf
-  spect /= sf
-
-  if not full:
-    figtitle += ", half spectrum"
-    nof_samples = freqs.size
-    if center_zero:
-      freqs = freqs[nof_samples//2 + 1:]
-      spect = spect[nof_samples//2 + 1:]
-    else:
-      freqs = freqs[:nof_samples//2]
-      spect = spect[:nof_samples//2]
-
-  if dB:
-    spect = logmod(spect)
-    if isinstance(scaling, str) and scaling.startswith('normalize'):
-      yscale = "Power [dBc]"
-    else:
-      yscale = "Power [dB]"
-
-    # calculate the yscaling
-    ymax = max(spect) + 3.
-    if yrange is not None:
-      ymin = ymax - yrange
-  else:
-    yscale = "Power [lin]"
-
-  ax = plot_kwargs_.pop('ax')
-  if makeplot:
-    # plot the stuff
-
-    if ax is None:
-      fig = plt.figure(figname(figtitle))
-      ax = fig.add_subplot(111)
-
-    ax = qplot(ax, freqs, spect, plotspec, **plot_kwargs_)
-    if isinstance(title, str) and title == 'auto':
-      title = figtitle
-    ax.set_title(title)
-    ax.set_xlabel(f"Frequency [{sidict['sym']}Hz]")
-    ax.set_ylabel(yscale)
-    if yrange is not None:
-      ax.set_ylim(top=ymax, bottom=ymin)
-    plt.show(block=False)
-    plt.draw()
-
-  return freqs_unscaled, fftshift(spect_), ax
-
-
-def find_dominant_frequencies(signal, fs, f1p=None, scaling='default', max_nof_peaks=None,
-                              min_rel_height_db=10, makeplot=False, **plotkwargs):
-  """
-  find the frequencies in the spectrum of a signal
-
-  Arguments:
-  ----------
-  signal : ndarray of floats
-           The signal in floats
-  fs : scalar
-       The sample frequency in Hz
-  f1p : scalar or None, default=None
-        The 1P frequency. If None, f1p=1.0 will be given. Only if f1p != 1, the plots are adjusted
-  max_nof_peaks : [ None | int], default=None
-                  The maximum number of peaks to be returned
-                  None implies all peaks are returned and is effectively the same as np.inf
-  min_rel_height_db : scalar, default=10
-                      The minimimum relative height from the main spectral frequency above which
-                      additional peaks can be found. the sign is of no importance and will be
-                      corrected for
-  makeplot : bool, default=False
-         Whether to plot the spectrum and the peaks superimposed
-  scaling : [ 'default' | 'normalize' | 'per_sample' ], default='default'
-                 The fourier transform scaling. These are:
-                 - 'default': simple FFT, no scaling
-                 - 'normalize': the main frequency is scaled to 0 dB
-                 - 'per_sample': the scaling is equal to (1/nof_samples)
-
-  Returns:
-  --------
-  fpeaks : ndarray of floats
-           An array containing the peak frequencies in Hz or xP's, depending on the value for
-           *f1p*
-  peakvals : ndarray of floats
-             The peak values, they take the value of the *scaling* into account
-
-
-  """
-  if f1p is None:
-    f1p = 1.0
-
-  # corner case: no signal at all
-  if np.isclose(rms(signal), 0.):
-    return np.array([])
-
-  # corner case: constant signal
-  if np.isclose(np.std(signal), 0.):
-    return np.array([0.])
-
-  nof_samples = signal.size
-  fs_ = fs/f1p
-
-  signal_unbias = signal - np.mean(signal)
-  freqs, Ydb_debias, _ = spectrum(signal_unbias, fs=fs_, center_zero=False, scaling='default',
-                                  full=False, makeplot=False, dB=True)
-
-  # calculate the minimum distance between samples
-  dP_per_sample = fs_/(2.*nof_samples)
-  distance_in_P = 0.4
-  distance_in_samples = 1 + int(0.5 + distance_in_P/dP_per_sample)
-
-  # find the peaks taking the distance of P/2 into account
-  height = Ydb_debias.max() - np.abs(min_rel_height_db)
-  ipeaks = find_peaks(Ydb_debias, height=height, distance=distance_in_samples)[0]
-
-  # remove peaks in the first interval [0, P/2]
-  idel = np.argwhere(ipeaks < distance_in_samples)
-  ipeaks = np.delete(ipeaks, idel)
-
-  isort = np.argsort(Ydb_debias[ipeaks])[-1::-1]
-  ipeaks_sorted = ipeaks[isort]
-
-  nfnd = ipeaks_sorted.size
-  if max_nof_peaks is None:
-    max_nof_peaks = nfnd
-  else:
-    max_nof_peaks = np.fmin(nfnd, max_nof_peaks)
-
-  inds = ipeaks_sorted[:max_nof_peaks]
-  fpeaks = freqs[inds]
-  peakvals = Ydb_debias[inds]
-
-  if peakvals.max() <= (db(signal.sum()) + np.abs(min_rel_height_db)):
-    fpeaks = np.insert(fpeaks, 0, 0)
-    peakvals = np.insert(peakvals, 0, db(signal.sum()))
-    # sort
-    isort = np.argsort(fpeaks)
-    fpeaks = fpeaks[isort]
-    peakvals = peakvals[isort]
-
-  if scaling.endswith('normalize'):
-    offset = np.max(peakvals)
-  elif scaling.endswith('per_sample'):
-    offset = db(signal.size)
-  elif scaling.endswith('default'):
-    offset = 0.
-  else:
-    raise NotImplementedError("The *scaling={}* is not implemented (yet)")
-
-  peakvals -= offset
-
-  if makeplot:
-    if 'ax' in plotkwargs:
-      ax = plotkwargs['ax']
-    else:
-      fig = plt.figure(figname("spectrum"))
-      ax = fig.add_subplot(111)
-      ax.set_title("The spectrum and the found peaks")
-      if np.isclose(f1p, 1.0):
-        ax.set_xlabel("Frequency [Hz]")
-      else:
-        ax.set_xlabel("relative frequecy [xP]")
-
-      if scaling.endswith("normalize"):
-        ax.set_ylabel("Power [dBc]")
-      else:
-        ax.set_ylabel("Power [dB]")
-
-    xs, ys, _ = spectrum(signal, fs=fs_, center_zero=False, scaling=scaling, full=False,
-                         dB=True, makeplot=False)
-
-    ax.plot(xs, Ydb_debias - offset, 'k--')
-    ax.plot(xs, ys, 'b-')
-    # plot_spectrum(signal, 'b-', fs=fs_, center_zero=False, scaling=scaling, full=False,
-    #               ax=ax)
-    ax.plot(fpeaks, peakvals, 'ro', mfc='none')
-    threshold = ys.max() - np.abs(min_rel_height_db)
-    ax.axhline(threshold, color='g', linestyle='--')
-    ax.text(xs[-1], threshold, f"threshold @ {float(threshold):0.1f} dBc",
-            va='bottom', ha='right')
-    plt.show(block=False)
-    plt.draw()
-
-  return fpeaks, peakvals
-
-
-def print_struct_array(arr, varname='', prefix='| ', verbose=True,
-                       output_in_list=False, flat=False):
-  '''
-  Print the content of a structured array.
-
-  Positional arguments:
-  ---------------------
-  arr : ndarray
-        The structured array of which the contents must be displayed.
-
-  Keyword arguments:
-  ------------------
-  varname : str, default='root'
-            The name of the variable
-  prefix : str, default=': '
-           A formatting prefix which might help to distinguish different levels in the array
-  verbose : bool, default: True
-            Flag indicating whether to fully display the structure (i.e., expand the folded
-            substructures) or not.
-  start_from : None or str, default=None
-               Indicates after which line the output must be generated
-  end_at : None or str, default=none
-           Indicates after which string the output generation should stop
-
-  Returns:
-  --------
-  None
-
-  See Also:
-  ---------
-  ._print_struct_array_flat_full : prints the array content with flag *verbose=False*
-  ._print_struct_array_full : prints the array content with flag *verbose=False*
-  ._print_struct_array_flat_compact : prints the array content with flag *verbose=False*
-  ._print_struct_array_compact : prints the array content with flag *verbose=True*
-  '''
-
-  # print(varname, end='')
-  if output_in_list:
-    output_array = ['']
-  else:
-    output_array = None
-
-  if verbose:
-    if flat:
-      _print_struct_array_flat_full(arr, substr=varname, output_array=output_array)
-    else:
-      _print_struct_array_full(arr, prefix=prefix, linecount=0, output_array=output_array)
-
-  else:
-    if flat:
-      _print_struct_array_flat_compact(arr, substr=varname, is_singleton=True,
-                                       output_array=output_array)
-    else:
-      _print_struct_array_compact(arr, prefix=prefix, is_singleton=True,
-                                  linecount=0, output_array=output_array)
-
-  return output_array
-
-
-def _print_struct_array_compact(arr, prefix='| ', level=1, linecount=0,
-                                is_singleton=True, output_array=None, **singinfo):
-  '''
-  Print the structured array structure and field names. In case the values are scalars or strings
-  this value is displayed. Otherwise the shape and the data type are shown.
-
-  Note: this is a fully recursive function!
-
-  Arguments:
-  ----------
-  arr : ndarray
-        The structured array of which the contents must be displayed. Due to the recursive nature
-        this may be a subarray of the original array
-
-  Keyword arguments:
-  ------------------
-  prefix : str, default: ': '
-           A formatting prefix which might help to distinguish different levels in the array
-  level : int
-          The level of indentation of the current subarray
-  is_singleton : bool, default: True
-              This indicates whether a scalar value or string is a "singleton". This implies that
-              there exists only one field of this name. If *True* the value/string is printed.
-  singinfo : dict or None, default: None
-             Dict containing info on the last singleton found
-
-  Returns:
-  --------
-  *None*
-  '''
-
-  linecount += 1
-  is_leave = True
-
-  # check if it is a arr or a leave
-  if type(arr) in [np.void, np.ndarray]:
-    if arr.dtype.names is not None:
-      is_leave = False
-      if arr.size > 1:
-        is_singleton = False
-
-      shp = arr.shape
-      _print(f'{shp}', output_array=output_array)
-
-      # loop all subs
-      for name in arr.ravel()[0].dtype.names:
-        if output_array is not None:
-          _print(prefix*(level) + name, end='', output_array=output_array)
-        else:
-          _print(f'{linecount:3d}. ' + prefix*level + name, end='',
-                 output_array=output_array)
-
-        subarr = arr.ravel()[0][name]
-
-        if is_singleton:
-          singinfo['line'] = linecount
-          singinfo['name'] = name
-
-        linecount = _print_struct_array_compact(subarr, prefix=prefix,
-                                                level=level + 1,
-                                                linecount=linecount,
-                                                is_singleton=is_singleton,
-                                                output_array=output_array,
-                                                **singinfo)
-
-  # it is a leave!
-  if is_leave:
-    # NUMERICAL
-    if isinstance(arr, (float, np.floating)):
-      type_ = type(arr).__name__
-      if is_singleton:
-        _print(f": {arr:.2} ({type_})", output_array=output_array)
-      else:
-        _print(f": ... ({type_}) ({singinfo['name']} @ {singinfo['line']})",
-               output_array=output_array)
-
-    # INT
-    elif isinstance(arr, (np.integer, int)):
-      type_ = type(arr).__name__
-      if is_singleton:
-        _print(f': {arr:d} ({type})', output_array=output_array)
-      else:
-        _print(f': ... ({type_}) ({singinfo["name"]} @ {singinfo["line"]})',
-               output_array=output_array)
-
-    # STRING
-    elif isinstance(arr, str):
-      type_ = 'str'
-      if is_singleton:
-        _print(f': "{arr}" ({type_})'.format(arr, type_), output_array=output_array)
-      else:
-        _print(f': ... ({type}) ({singinfo["name"]} @ {singinfo["line"]})',
-               output_array=output_array)
-
-    # NDARRAY
-    elif isinstance(arr, np.ndarray):
-      type_ = type(arr.ravel()).__name__
-      if is_singleton:
-        if isinstance(arr[0], (float, complex, np.floating, np.complexfloating)):
-          _print(f": {subset_str(arr, '{:0.2}')} ({arr.shape}{type_}) ", output_array=output_array)
-        else:
-          _print(f': {subset_str(arr)} ({arr.shape}{type_}) ', output_array=output_array)
-      else:
-        _print(f": ... ({arr.shape}{type_}) ({singinfo['name']} @ {singinfo['line']:d})",
-               output_array=output_array)
-
-    # MATLAB FUNCTION
-    elif type(arr).__name__ == 'MatlabFunction':
-      if is_singleton:
-        _print(f": <A MATLAB function> ({type(arr).__name__})", output_array=output_array)
-      else:
-        _print(f": ... ({type(arr).__name__}) ({singinfo['name']} @ {singinfo['line']})",
-               output_array=output_array)
-
-    # NOT YET DEFINED STUFF WILL RAISE AN EXCEPTION
-    else:
-      raise TypeError('The type is not expected')
-
-  return linecount
-
-
-def _print_struct_array_flat_compact(arr, substr='<var>', is_singleton=True, output_array=None,
-                                     linecount=0):
-  '''
-  Print the structured array structure and field names. In case the values are scalars or strings
-  this value is displayed. Otherwise the shape and the data type are shown.
-
-  Note: this is a fully recursive function!
-
-  Arguments:
-  ----------
-  arr : ndarray
-        The structured array of which the contents must be displayed. Due to the recursive nature
-        this may be a subarray of the original array
-
-  Keyword arguments:
-  ------------------
-  prefix : str, default: ': '
-           A formatting prefix which might help to distinguish different levels in the array
-  level : int
-          The level of indentation of the current subarray
-  is_singleton : bool, default: True
-              This indicates whether a scalar value or string is a "singleton". This implies that
-              there exists only one field of this name. If *True* the value/string is printed.
-  singinfo : dict or None, default: None
-             Dict containing info on the last singleton found
-
-  Returns:
-  --------
-  *None*
-  '''
-
-  is_leave = True
-  # check if it is a arr or a leave
-  if type(arr) in [np.void, np.ndarray]:
-    if arr.dtype.names is not None:
-      is_leave = False
-      if arr.size > 1:
-        is_singleton = False
-
-      shp = arr.shape
-      substr += f"{shp}."
-
-      # loop all subs
-      for name in arr.ravel()[0].dtype.names:
-        subarr = arr.ravel()[0][name]
-
-        linecount = _print_struct_array_flat_compact(subarr, substr=substr + name,
-                                                     is_singleton=is_singleton,
-                                                     output_array=output_array,
-                                                     linecount=linecount)
-
-  # it is a leave!
-  if is_leave:
-    # NUMERICAL
-    if isinstance(arr, (float, complex, np.floating, np.complexfloating)):
-      type_ = type(arr).__name__
-      if is_singleton:
-        endstr = f': {arr:.2} ({type_})'
-      else:
-        endstr = f': ... ({type_})'
-
-    # INT
-    elif isinstance(arr, int):
-      type_ = type(arr).__name__
-      if is_singleton:
-        endstr = f': {arr:d} ({type_})'
-      else:
-        endstr = f': ... ({type_})'
-
-    # STRING
-    elif isinstance(arr, str):
-      type_ = 'str'
-      if is_singleton:
-        endstr = f': "{arr}" ({type_})'
-      else:
-        endstr = f': ... ({type_})'
-
-    # NDARRAY
-    elif isinstance(arr, np.ndarray):
-      type_ = type(arr.ravel()).__name__
-      if is_singleton:
-        if isinstance(arr[0], (float, complex, np.floating, np.complexfloating)):
-          endstr = f": {subset_str(arr, '{:0.2}')} ({type_}{arr.shape}) "
-        else:
-          endstr = f": {subset_str(arr)} ({type_}{arr.shape}) "
-      else:
-        endstr = f": ... ({type_}{arr.shape})"
-
-    # MATLAB FUNCTION
-    elif type(arr).__name__ == 'MatlabFunction':
-      if is_singleton:
-        endstr = f": <A MATLAB function> ({type(arr).__name__})"
-      else:
-        endstr = f": ... ({type(arr).__name__})"
-
-    # NOT YET DEFINED STUFF WILL RAISE AN EXCEPTION
-    else:
-      raise TypeError('The type is not expected')
-
-    if output_array is not None:
-      output_array.append(substr + endstr)
-    else:
-      print(f"{linecount:d}. " + substr + endstr)
-
-  return linecount + 1
-
-
-def _print_struct_array_full(arr, prefix='| ', level=1, linecount=0, output_array=None):
-  '''
-  Print the structured array structure and field names. This will show all values and expand all
-  folded structures in *print_struct_array* function.
-
-  Note: this is a fully recursive function!
-
-  Arguments:
-  ----------
-  arr : ndarray
-        The structured array of which the contents must be displayed. Due to the recursive nature
-        this may be a subarray of the original array
-
-  Keyword arguments:
-  ------------------
-  prefix : str, default: ': '
-           A formatting prefix which might help to distinguish different levels in the array
-  level : int
-          The level of indentation of the current subarray
-
-  Returns:
-  --------
-  *None*
-  '''
-
-  is_leave = True
-  linecount += 1
-  # check if it is a arr or a leave
-  if type(arr) in [np.void, np.ndarray]:
-    if arr.dtype.names is not None:
-      is_leave = False
-      shp = arr.shape
-      _print(f'{shp}', output_array=output_array)
-
-      # loop all subs
-      for isub, subarr in enumerate(arr.ravel()):
-        for name in subarr.dtype.names:
-          if output_array is not None:
-            prefix_this = level*prefix
-          else:
-            prefix_this = f"{linecount:3d}. " + level*prefix
-          if arr.ravel().size > 1:
-            prefix_this = prefix_this + f"[{isub:02d}] "
-
-          _print(prefix_this + name, end='', output_array=output_array)
-          linecount = _print_struct_array_full(subarr[name], prefix=prefix, level=level+1,
-                                               linecount=linecount, output_array=output_array)
-
-  # it is a leave!
-  if is_leave:
-    # _print(type(arr))
-    if isinstance(arr, (float, int, complex)):
-      type_ = type(arr).__name__
-      _print(f": {arr} ({type_})", output_array=output_array)
-    elif isinstance(arr, np.ndarray):
-      type_ = type(arr.ravel()).__name__
-      if arr.ndim == 0:
-        _print(f": {arr[()]} ({arr.ndim:d}D {type_}", output_array=output_array)
-      else:
-        if arr.size < 5:
-          _print(f": {arr} ({arr.ndim:d}D {type_})", output_array=output_array)
-        else:
-          _print(f": {arr.shape} ({arr.ndim:d}D {type_})", output_array=output_array)
-    elif isinstance(arr, str):
-      type_ = 'str'
-      _print(f': "{arr}" ({type_})', output_array=output_array)
-    elif type(arr).__name__ == 'MatlabFunction':
-      _print(f": A MATLAB function ({type(arr).__name__})", output_array=output_array)
-    else:
-      raise TypeError('The type is not expected')
-
-  return linecount
-
-
-def _print_struct_array_flat_full(arr, substr='<var>', output_array=None, linecount=0):
-  '''
-  Print the structured array structure and field names. This will show all values and expand all
-  folded structures in *print_struct_array* function.
-
-  Note: this is a fully recursive function!
-
-  Arguments:
-  ----------
-  arr : ndarray
-        The structured array of which the contents must be displayed. Due to the recursive nature
-        this may be a subarray of the original array
-
-  Keyword arguments:
-  ------------------
-  prefix : str, default: ': '
-           A formatting prefix which might help to distinguish different levels in the array
-  level : int
-          The level of indentation of the current subarray
-
-  Returns:
-  --------
-  *None*
-  '''
-
-  is_leave = True
-  # check if it is a arr or a leave
-  if type(arr) in [np.void, np.ndarray]:
-    if arr.dtype.names is not None:
-      is_leave = False
-      shp = arr.shape
-      substr += f"{shp}"
-
-      # loop all subs
-      for isub, subarr in enumerate(arr.ravel()):
-        for name in subarr.dtype.names:
-          if arr.ravel().size > 1:
-            prefix_this = f"[{isub:02d}]."
-          else:
-            prefix_this = '.'
-
-          # print(prefix_this + name, end='')
-          linecount = _print_struct_array_flat_full(subarr[name],
-                                                    substr=substr + prefix_this + name,
-                                                    output_array=output_array, linecount=linecount)
-
-  # it is a leave!
-  if is_leave:
-    if isinstance(arr, (float, int, complex)):
-      type_ = type(arr).__name__
-      endstr = f": {arr} ({type_})"
-    elif isinstance(arr, np.ndarray):
-      type_ = type(arr.ravel()).__name__
-      if arr.ndim == 0:
-        endstr = f": {arr[()]} ({arr.ndim:d}D {type_}"
-      else:
-        if arr.size < 5:
-          endstr = f": {arr} ({arr.ndim:d}D {type_})"
-        else:
-          endstr = f": {arr.shape} ({arr.ndim:d}D {type_})"
-    elif isinstance(arr, str):
-      type_ = 'str'
-      endstr = f": '{arr}'' ({type_})"
-    elif type(arr).__name__ == 'MatlabFunction':
-      endstr = f": A MATLAB function ({type(arr).__name__})"
-    else:
-      raise TypeError('The type is not expected')
-
-    if output_array is not None:
-      output_array.append(substr + endstr)
-    else:
-      print(f"{linecount:d}. " + substr + endstr)
-
-  return linecount + 1
-
-
-def _print(input_str, sep=' ', end='\n', file=sys.stdout, flush=False, show=True,
-           output_array=None):
-  """
-  print line to array or to screen
-  """
-  if output_array is None:
-    if show:
-      print(input_str, sep=sep, end=end, file=file, flush=flush)
-    return None
-  else:  # place in output array
-    output_array[-1] += input_str
-    if end == '\n':
-      output_array.append('')
-
-    return None
-
-
-def subset_str(arr, fmt='{}', nof_at_start=2, nof_at_end=1):
-  '''
-  Creates a string printing a subset of the array in case of too many elements
-
-  Note that if the number of elements is equal to or smaller than nof_at_start + nof_at_end + 1,
-  the function will return an array similar to the generic print(arr) output
-
-  Positional argument:
-  --------------------
-  arr : array-like
-        an array-like containing a set of values or strings (maybe whatever)
-
-  Keyword arguments:
-  ------------------
-  fmt : str, default='{}'
-        The formatting string with which to display the values
-  nof_at_start : int, default=2
-                 The number of elements to plot at the beginning
-  nof_at_end : int, default=1
-               The number of elements to display at the end
-
-  Returns:
-  --------
-  subset_str : str
-               The output is a formatted string of a subset of the input array
-
-  '''
-  min_req_elms = nof_at_start + nof_at_end + 1
-  if isinstance(arr, (list, tuple)):
-    arrsize = len(arr)
-  elif isinstance(arr, np.ndarray):
-    arrsize = arr.size
-
-  if arrsize <= min_req_elms:
-    subset_str_new = '[' + ', '.join([fmt.format(elm) for elm in arr]) + ']'
-  else:
-    subarr_start = ', '.join([fmt.format(elm) for elm in arr[:nof_at_start]])
-    subarr_end = ', '.join([fmt.format(elm) for elm in arr[-nof_at_end:]])
-
-    subset_str_new = '[' + subarr_start + ',... ,' + subarr_end + ']'
-
-  return subset_str_new
-
-
-def extent(xvec, yvec):
-  '''
-  creates a 4-list of floats to be used in the *extent* keyword when using *imshow* or *matshow*
-
-  *extent* creates the 4-list according to the specified format [xmin, xmax, ymin, ymax] with the
-  addition of halve a pixel to ensure proper alignment between axes and pixel centers.
-
-  See the help for *imshow*, keyword *extent* for more information on this padding problem
-
-  Arguments:
-  ----------
-  xvec : ndarray of floats
-         A 1D or 2D array of floats containing the x positions of the data
-  yvec : ndarray of floats
-         A 1D or 2D array of floats containing the y positions of the data
-
-  Returns:
-  --------
-  ext : 4-list of floats
-        contains the values for [xmin, xmax, ymin, ymax] plus a padding of halve a pixel.
-
-  See Also:
-  ---------
-  matplotlib.pyplot.imshow : show an image in an axes
-  matplotlib.pyplot.matshow : show a matrix in an axes
-  '''
-  if xvec.ndim > 1:
-    xvec = xvec[0, :]
-
-  if yvec.ndim > 1:
-    yvec = yvec[:, 0]
-
-  dx = np.diff(xvec).mean()
-  dy = np.diff(yvec).mean()
-
-  ext = [xvec[0] - dx/2, xvec[-1] + dx/2, yvec[0] - dy/2, yvec[-1] + dy/2]
-
-  return ext
-
-
-def normalize(data):
-  '''
-  normalizes the data in the array to the interval [0, 1]
-
-  Argument:
-  ---------
-  data : array-like or ndarray of floats
-         The data to normalize
-
-  Returns:
-  --------
-  out : array-like or ndarray of floats
-        Same type and shape as *data*, but with values normalized to the interval [0, 1]
-  '''
-
-  input_ = deepcopy(data)
-  dtype = type(input_)
-  if dtype in [list, tuple]:
-    input_ = np.array(input_)
-
-  input_ -= input_.min()
-  input_ /= input_.max()
-
-  if dtype is list:
-    out = list(input_)
-  elif dtype is tuple:
-    out = tuple(input_)
-  else:
-    out = input_
-
-  return out
-
-
-def inputdlg(strings, defaults=None, types=None, windowtitle='Input Dialog'):
-  '''
-  Creates a window with a set of input entry boxes plus text
-
-  Arguments:
-  ----------
-  strings : (list of) str
-            a list of strings to display before the entry boxes. A None value omits the string
-            completely
-  defaults : (list of) any type, optional
-             A set of defaults which is either None (indicating no defaults whatsoever) or of
-             equal length as *strings*.
-  types : (list of) type designations, optional
-          A list of types to which the str types are cast before being returned. None implies all
-          string objects.
-
-  Returns:
-  --------
-  A list of values  of any type possible equal to what was type in cast to the correct type if
-  requested
-  '''
-
-  def pressed_return():
-    master.quit()
-
-    return None
-
-  if isinstance(strings, (list, tuple)):
-    nof_rows = len(strings)
-    if defaults is None:
-      defaults = [None]*nof_rows
-    if types is None:
-      types = [str]*nof_rows
-  else:  # else: single row
-    nof_rows = 1
-    strings = [strings]
-    defaults = [defaults]
-    if types is None:
-      types = str
-    types = [types]
-
-  master = tk.Tk(className=windowtitle)
-  tkvar = []
-  entry = []
-  for irow in np.arange(nof_rows):
-
-    # create tkvars of the correct type
-    if types[irow] in (np.floating, float):
-      tkvar.append(tk.DoubleVar(master, value=defaults[irow]))
-
-    elif types[irow] in (np.integer, int):
-      tkvar.append(tk.IntVar(master, value=defaults[irow]))
-
-    elif types[irow] == str:
-      tkvar.append(tk.StringVar(master, value=defaults[irow]))
-
-    else:
-      raise ValueError(f"The type '{types[irow]}' is not recognized")
-
-    # set and grid label
-    label = tk.Label(master=master, text=strings[irow])
-    label.grid(row=irow, column=0)
-
-    # set and grid entry
-    entry.append(tk.Entry(master=master, textvariable=tkvar[irow]))
-    entry[irow].grid(row=irow, column=1)
-    entry[irow].index(0)
-
-  # set focussing and stuff
-  entry[0].selection_range(0, 1000)
-  entry[0].index(0)
-  entry[0].focus()
-  entry[-1].bind('<Return>', pressed_return)
-
-  # start mainloop
-  master.mainloop()
-
-  try:
-    # list comprehension to get output list
-    out = [tkvar[irow].get() for irow in np.arange(nof_rows)]
-  except Exception:  # pylint: disable=broad-exception-caught
-    print('unknown exception raised. None returned')
-    return None
-
-  if len(out) == 1:
-    returnval = out[0]
-  else:
-    returnval = out
-
-  master.destroy()
-  return returnval
-
-
-def rms(signal, axis=None):
-  '''
-  Calculate the root-mean-squared value of a signal in time
-
-  Arguments:
-  ----------
-  signal : ndarray of floats or complex floats
-           the signal in time
-  axis : None or int, default=-1
-         The axis along which the RMS value must be determined. In case *None* the RMS value will
-         be determined for all elements in the array
-
-  Returns:
-  --------
-  s_rms : float
-         The rms value of the signal
-  '''
-
-  # if axis is None, take rms over entire array
-  if axis is None:
-    signal = signal.reshape(-1)
-    axis = -1
-
-  is_complex = np.any(np.iscomplex(signal))
-
-  if is_complex:
-    i_rms = np.sqrt(np.nanmean(np.real(signal)**2, axis=axis))
-    q_rms = np.sqrt(np.nanmean(np.imag(signal)**2, axis=axis))
-    s_rms = i_rms + 1j * q_rms
-  else:
-    s_rms = np.sqrt(np.nanmean(signal**2, axis=axis))
-
-  return s_rms
-
-
-def phase2snr(phase, phase_units='rad', snr_units='db', mode='calc', nof_samples=1e6):
-  '''
-  computates the SNR related to a certain phase error sigma
-
-  Arguments:
-  ----------
-  phase : float or array-like of floats
-          The phase sigma
-  phase_units : ('deg') {'rad', 'deg'}
-                Whether the phases are given in radians ('rad') or degrees ('deg')
-  snr_units : ('snr') {'db', 'lin'}
-             Whether the SNR values are given in decibells ('db') or linear ('lin')
-  mode : ('calc') {'calc', 'sim'}
-         How to calculate the SNR. *Calc* gives an analytical derivation, while *sim* does a
-         simulation using the keyword argument *nof_samples*
-  nof_samples : (1e6) int or int-like float
-                the number of samples when running a simulation. For mode 'calc' this keyword is
-                moot.
-
-  Returns:
-  --------
-  snr : float
-        The SNR value matching the phase sigma given
-
-  '''
-
-  if isinstance(phase, (list, tuple)):
-    phase = np.array(phase)
-  elif isinstance(phase, np.ndarray):
-    pass
-  else:
-    phase = np.array(phase)
-
-  phase = phase.astype(float)
-
-  if phase_units == 'deg':
-    phase *= np.pi / 180
-  elif phase_units == 'rad':
-    pass
-  else:
-    raise ValueError(f'The phase units "{phase_units:s}" are not accepted. '
-                     + 'Only "rad" and "deg" are.')
-
-  if mode == 'sim':
-    nof_samples = int(nof_samples)
-    randsamps = np.random.randn(*phase.shape, nof_samples)
-    sreal = np.exp(1j * randsamps * phase.reshape(*phase.shape, 1))
-    noise_power = np.real(sreal).var(axis=-1) + np.imag(sreal).var(axis=-1)
-
-    snr = 1 / noise_power
-
-  elif mode == 'calc':
-    snr = 1 / (np.tan(np.abs(phase))**2)
-  else:
-    raise ValueError("the *mode* keyword argument only accepts values 'calc' and 'sim'")
-
-  if snr_units == 'db':
-    snr = 10 * np.log10(snr)
-  elif snr_units == 'lin':
-    pass
-  else:
-    raise ValueError(f'The SNR units "{snr_units:s}" are not accepted. Only "db" and "lin" are.')
-
-  return snr
-
-
-def snr2phase(snr, snr_units='db', phase_units='rad', mode='calc'):
-  '''
-  Computates the phase sigma related to a certain SNR
-
-  Arguments:
-  ----------
-  snr : float
-        The signal-to-noise value
-  snr_units : {'db', 'lin'}
-              Whether the snr value is given in decibells ('db') or linear ('lin')
-  phase_units : {'rad', 'deg'}
-                Whether the phase sigma is given in radians ('rad') or degrees ('deg')
-
-  Returns:
-  --------
-  phase : float
-          The phase sigma belonging to a certain input signal-to-noise ratio
-
-  Author:
-  -------
-  Joris Kampman, Thales NL, 2017
-  '''
-
-  if type(snr) in [list, tuple]:
-    snr = np.array(snr)
-  elif isinstance(snr, np.ndarray):
-    pass
-  else:
-    snr = np.array(snr)
-
-  if snr_units == 'db':
-    snr = 10**(snr / 10)
-  elif snr_units == 'lin':
-    pass
-  else:
-    raise ValueError(f'The SNR units "{snr_units}" are not accepted. Only "db" and "lin" are.')
-
-  if mode == 'sim':
-    raise NotImplementedError("The mode 'sim' is not implemented yet.")
-
-  if mode == 'calc':
-    phase = np.abs(np.arctan(1 / snr))
-  else:
-    raise ValueError("the *mode* keyword argument only accepts values 'calc' and 'sim'")
-
-  if phase_units == 'rad':
-    pass
-  elif phase_units == 'deg':
-    phase *= 180 / np.pi
-  else:
-    raise ValueError(f"The phase error units '{phase_units}' is not accepted. "
-                     + "Only 'rad' and 'lin' are.")
-
-  return phase
-
-
-def ndprint(arr, fs='{:0.2f}'):
-  '''
-  pretty prints a ndarray according to a specific formatting rule
-
-  Arguments:
-  ----------
-  arr : ndarray
-        The data to pretty print
-  fs : str, optional
-       The format string according to generic string formatting rules
-
-  Author:
-  -------
-  Joris Kampman, Thales NL, 2017
-  '''
-
-  # convert lists and tuples to arrays
-  if type(arr) in [tuple, list]:
-    arr = np.array(arr)
-
-  print([fs.format(elm) for elm in arr])
-
-
-def dinput(question, default, include_default_in_question=True):
-  '''
-  A modification to keyboard input, with a default value in case nothing is given (return only)
-
-  Arguments:
-  ----------
-  question : str
-             The question to ask for an input
-  default : <any type>
-            The default value in case no answer provided
-  include_default_in_question : bool
-                                show the default value in the question between brackets
-
-  Returns:
-  --------
-  output : <any type>
-           The output from either keyboard input or the preset default
-
-  Author:
-  -------
-  Joris Kampman, Thales NL, 2017
-  '''
-
-  if include_default_in_question:
-    question = question.strip()
-    question = question.strip(':')
-    question = f"{question:s} (default={default}): "
-
-  answer = input(question)
-
-  if not bool(answer):
-    output = default
-  else:
-    output = answer
-
-  return output
-
-
-def round_to_int(floats, inttype='nearest', intloc='nearest'):
-  """
-  round the integers
-
-  arguments:
-  ----------
-  floats : (array-like) of float(s)
-  inttype : [ 'nearest' | 'odd' | 'even'], default='nearest'
-            which type of integer wanted. Default is the nearest integer, but it can also be an odd
-            or even number
-  intloc : [ 'nearest' | 'above' | 'below'], default='nearest'
-           Whether the location is below or above the floating value.
-
-  Returns:
-  --------
-  ints : (array-like of) integers(s)
-  
-  """
-  isscal = np.isscalar(floats)
-
-  # make into array of floats
-  floats = arrayify(floats)
-
-  # neighbor
-  nearest = np.int_(0.5 + floats)
-
-  if inttype.startswith('nearest'):
-    step = 1
-    intvals = nearest
-  elif inttype.startswith(('odd', 'even')):
-    step = 2
-    intvals = np.int_(0.5 + floats/2)*2
-    if inttype.startswith('odd'):
-      delta_to_nearest_odd = np.sign(floats - intvals)
-      # closest odd neighbor
-      intvals = np.int_(0.5 + intvals + delta_to_nearest_odd)
-  else:
-    raise ValueError(f"The given value for 'inttype' ({inttype}) is not valid")
-
-  if intloc.startswith('nearest'):
-    pass
-  elif intloc.startswith('above'):
-    tf_below = intvals < floats
-    intvals[tf_below] = intvals[tf_below] + step
-  elif intloc.startswith('below'):
-    tf_above = intvals > floats
-    intvals[tf_above] = intvals[tf_above] - step
-  else:
-    raise ValueError(f"the given value for 'intloc' ({intloc}) is not valid")
-  # closest even neighbor
-
-  if isscal:
-    intvals = intvals.item(0)
-
-  return intvals
-
-
-def round_to_values(data, rnd2info):
-  '''
-  rounds a set of values to a set of allowed values
-
-  Arguments:
-  ----------
-  data : ndarray of floats
-         A set of values
-  rnd2info : int or ndarray
-             in case an integer is given, the value is the number of states allowed onto which
-             to map the data
-             In case of a ndarray vector, this vector represents the allowed states onto which
-             to map the data
-
-  Returns:
-  --------
-  A ndarray of the same shape as "data", but rounded to the closest allowed state/value
-
-  Author:
-  -------
-  Joris Kampman, Thales NL, 2017
-  '''
-
-  # import numpy as np
-
-  states = rnd2info
-
-  if rnd2info.size == 1:
-    nof_states = rnd2info
-
-    if nof_states > 1:
-      states = np.linspace(data.min(), data.max(), nof_states)
-
-  # vectorize data
-  shp = data.shape
-
-  # minus via singleton expansion
-  imin = np.abs(data.reshape(-1, 1) - states.reshape(1, -1)).argmin(axis=1)
-
-  output = states[imin].reshape(*shp)
-
-  return output
-
-
-def figname(figname_base):
-  '''
-  *figname* is a function which checks if a figure having the candidate name exists, and if it
-  does exists, modifies it by adding a number to the name withing straight brackets ([ and ]).and
-
-  positional argument:
-  --------------------
-  figname_base    [str] a string with the candidate name. For instance: 'figure of plots'
-
-  *figname* returns the unmodified figname_base in case there exists no figure holding the name
-  given in figname_base. However, figname return the modified name when the figname base DOES
-  exists.
-
-  For example, if there exists a figure with the name 'figure of plots', *figname* returns
-  'figure of plots[1]'.
-
-  However, if 'figure of plots[1]' also exists, *figname* returns 'figure of plots[2]' etc., etc.
-
-  author: Joris Kampman, Thales NL, 2017
-  '''
-
-  # create figure
-  figname_new = figname_base
-  counter = 1
-
-  # check if name exists
-  while plt.fignum_exists(figname_new):
-    figname_new = figname_base + f'[{counter}]'
-    counter += 1
-
-  return figname_new
-
-
-def db(linval):
-  '''
-  *lin2db* converts a complex float value or set thereof to decibell values via 10*log10(|x|)
-
-  positional argument:
-  --------------------
-  linval [ndarray of complex floats] the value or values to be converted to decibell values
-
-  *lin2db* returns the decibell value(s) in the same format/shape as the input data in "linval"
-
-  See also: jktools.db2lin(), jktools.logmod()
-
-  Author: Joris Kampman, Thales NL, 2017
-  '''
-  with np.errstate(divide='ignore'):
-    output = 10*np.log10(np.abs(linval))
-
-  return output
-
-
-def lin(dbval, mult=10):
-  '''
-  Converts a decibell value to it's linear equivalent value
-
-  Argument:
-  --------------------
-  dbval : ndarray of nums
-          decibell values to be converted
-
-  Returns:
-  --------
-  out : array-like of floats
-        a set of decibell values to their linear equivalents.
-
-  See Also:
-  ---------
-  jktools.lin2db : converts linear values to decibells
-  jktools.logmod : converts linear values to logmods
-  '''
-
-  return 10**(dbval/mult)
-
-
-def logmod(x, multiplier=20):
-  '''
-  logmod converts a linear amplitude or power to decibells. Note that a keyword argument
-  named "multiplier" is used to distinguish between linear amplitudes (multiplier=20) and
-  linear powers (multiplier=10).
-
-  further note that for a pure sinusoidal signal the power is the amplitude**2/2, thus relating the
-  amplitude to the power and thus also explaining the use of 10 vs 20 as a multiplier.return
-
-  A peculiarity is the omission of the division by 2. Since logmods are generally relative,
-  omitting the factor 1/2 on both the numerator and denominator is allowed. However, converting
-  a linear power or amplitude to a logmod value thus is 3 dB to high!
-
-  positional arguments:
-  ---------------------
-  x   [float(s)] the linear power or amplitude to convert to logmod values. x might be a single
-                 value or a numpy array of (complex) floats
-
-  keyword arguments:
-  ------------------
-  multiplier=20 --> this keyword argument takes a float or int and is used in the calculation:
-                    multiplier*log10(abs(x)). This determines whether the input x is treated as
-                    a linear amplitude (multiplier=20, the default) or linear power (multiplier=10)
-                    Note that the default assumed values for x are (complex-valued) amplitudes
-
-  the function logmod returns the logmod value(s) of the (numpy array) of (complex-valued) floats.
-
-  author: Joris Kampman, Thales NL, 2017
-  '''
-  # catch the runtime warning
-  with np.errstate(divide='ignore'):
-    output = multiplier*np.log10(np.abs(x))
-
-  return output
-
-
-def are_in_bracket(values, bracket_, include_edges=(True, True), merge_result=True,
-                   overlap_is_ok=False, order='C'):
-  """
-  check if a set of values are inside a bracket
-  """
-  valarr = arrayify(values)
-
-  # keep shape to unravel it back later after raveling
-  valshape = np.shape(valarr)
-
-  invec = np.ravel(valarr, order=order)
-  outvec = np.zeros_like(invec, dtype=bool)
-  for ival, val in enumerate(invec):
-    is_inside = is_in_bracket(val, bracket_, include_edges=include_edges)
-    outvec[ival] = is_inside
-
-  if merge_result:
-    if overlap_is_ok:
-      output = bool(np.sum(outvec))
-    else:
-      output = bool(np.prod(outvec))
-  else:
-    # unravel back
-    output = np.reshape(outvec, valshape, order=order)
-
-  return output
-
-
-def is_in_bracket(value, bracket_, include_edges=(True, True)):
-  """ check if a value is in a bracket """
-  if isinstance(include_edges, bool):
-    include_edges = [include_edges]*2
-
-  if include_edges[0]:
-    tf_begin = value >= bracket_[0]
-  else:
-    tf_begin = value > bracket_[0]
-
-  if include_edges[1]:
-    tf_end = value <= bracket_[1]
-  else:
-    tf_end = value < bracket_[1]
-
-  tf_overall = bool(tf_begin*tf_end)
-
-  return tf_overall
-
-
-def find_bracket(value, bracketlist, include_edges=(True, False), allow_multi=False,
-                 return_tf=False):
-  """
-  Find the bracket from a list of brackets in which the value lies
-
-  Arguments:
-  ----------
-  value : int, float
-          The value for which the interval must be found
-  bracketlist : array-like of 2-array-likes
-                A list/tuple of 2-list/tuples. The 2-list/tuple contain the min and max of the
-                bracket
-  include_edges : 2-array of bool, default=[True, False]
-                  Whether or not to include the edges of the bracket
-  """
-  is_fnd_list = []
-  for bracket_ in bracketlist:
-    is_in_this = is_in_bracket(value, bracket_, include_edges=include_edges)
-    is_fnd_list.append(is_in_this)
-
-  ifnd_list = np.argwhere(is_fnd_list).ravel()
-  if ifnd_list.size > 1 and not allow_multi:
-    raise ValueError(f"There are multiple ({ifnd_list.size}) brackets found. This is not allowed")
-
-  if return_tf:
-    return is_fnd_list
-
-  return ifnd_list
-
-
-def bracket(x, axis=-1):
-  '''
-  *bracket* returns the minimum and maximum values of a ndarray of unlimited dimensions.of
-
-  positional argument:
-  --------------------
-  x [ndarray] is the argument of whatever shape (multidimensional)
-
-  *bracket* returns a 2-tuple holding the minimum and maximum value of the ndarray "x"
-  respectively.
-
-  See also: jktools.range
-
-  Author: Joris Kampman, Thales NL, 2017
-  '''
-  x = arrayify(x)
-  return np.nanmin(x, axis=axis), np.nanmax(x, axis=axis)
-
-
-def datarange(vals, axis=-1):
-  '''
-  *range* gives the value range for a - multidimensional - ndarray of numerical values.
-
-  positional argument:
-  --------------------
-  vals [ndarray of nums] is an array of values for which the value range must be
-                         calculated.Author
-
-  *range* returns a single numerical value representing the difference between the minimum and
-  maximum value in the ndarray.
-
-  see also: jktools.bracket
-
-  Author = Joris Kampman, Thales NL, 2017.
-  '''
-
-  mini, maxi = bracket(vals, axis=axis)
-  return maxi - mini
-
-
-def signal_gain(coefs, fs, scale='lin', freqs=0):
-  """
-  calcluate the signal gain for a specific set of frequencies
-  """
-  nof_freqs = freqs.size
-  nof_taps = coefs.size
-
-  tvec = np.r_[0:nof_taps]/fs
-
-  gains = np.empty((nof_freqs, nof_taps), dtype=np.complex_)
-  for ifreq in range(nof_freqs):
-    gains[ifreq] = ((1/nof_taps)*np.abs(np.sum(coefs)).T
-                    *np.exp(-2j*np.pi*freqs[ifreq]*tvec))
-
-  if scale == 'db':
-    gains = db(gains)
-  elif scale == 'logmod':
-    gains = logmod(gains)
-
-  return gains
-
-
-def filter_gains(coefs, axis=-1, scale='db'):
-  '''
-  *filter_gain* calculates the gains of a filter specified by it's (complex-valued)
-  coefficients.
-
-  the following is calculated and returned in a dict:
-   - noise gain
-   - signal gain
-   - signal-to-noise (snr) gain
-
-  positional arguments:
-  ---------------------
-  coefs : ndarray of complex floats
-          The coefficients of the filter. Note that the first dimension must hold the different
-          filters, this implies that a set of 3 filters with N taps, must be given as a 2xN
-          ndarray.
-
-  keyword arguments:
-  ------------------
-  scale : [ 'db' | 'lin'], default='db'
-                   scale='db' gives the noise gain in decibell
-                   scale='lin' gives the noise gain as a linear ratio
-
-  Returns:
-  --------
-  gains : dict
-          Holding the gain values with keys `noise`, `signal` and `snr`. Every key-value pair has
-          the same shape; np.shape(gains['noise']) = (N,)
-  '''
-
-  # if coefs.ndim == 1:
-  #   nof_filters = 1
-  # else:
-  #   nof_filters = coefs.shape[0]
-
-  # reshape according to filter_axis and nof_filters
-  # coefs_2d = coefs.reshape(nof_filters, -1)
-
-  # calculate noise gain
-  noise_gain = np.sum(np.abs(coefs)**2, axis=axis)
-  signal_gain_est = np.abs(coefs).sum(axis=axis)**2
-  snr_gain = signal_gain_est/noise_gain
-
-  gains = {'noise': noise_gain,
-           'signal': signal_gain_est,
-           'snr': snr_gain}
-
-  if scale == 'lin':
-    pass
-  elif scale == 'db':
-    for key, value in gains.items():
-      gains[key] = db(value)
-  elif scale == 'lm':
-    for key, value in gains.items():
-      gains[key] = logmod(value)
-
-  return gains
-
-
-def subplot_layout(nof_subplots, wh_ratio=np.sqrt(2)):
-  '''
-  *subplot_layout* calculates the optimal number of rows and columns needed in a regular grid to
-  hold a specific number of subplots. This depends on the length/width-ratio of the figure.
-
-  positional arguments:
-  ---------------------
-  nof_subplots [int] The number of subplots which must be places on a regular grid
-
-  keyword argument:
-  -----------------
-  wh_ratio=sqrt(2) [handle, float] in case the wh_ratio type is a figure handle, the ratio of the
-                   existing figure is taken. Otherwise the value is directly the ratio between the
-                   width and the height.
-
-                   Note that the default value (sqrt(2)) is equal to A-format in landscape
-                   orientation. Portrait orientation would therefore be sqrt(2)/2.
-
-  *subplot_layout* returns a 2-tuple containing the number of rows and number of columns required
-  to hold the number of subplots requested with the required width/height ratio.
-
-  See also: jktools.ind2sub()
-            jktools.sub2ind()
-            jktools.resize_figure()
-            jktools.tighten()
-
-  Author: Joris Kampman, Thales NL, 2017
-  '''
-
-  n_sqr = np.sqrt(nof_subplots)
-  sf = np.power(wh_ratio, 1 / 2)
-
-  parts = n_sqr * np.array([1 / sf, sf])
-  fracs = parts % 1
-
-  # determine a division in integer rows and columns
-  if fracs[0] >= fracs[1]:
-    nof_rows = np.round(parts[0]).astype(int)
-    nof_cols = np.ceil(nof_subplots / nof_rows).astype(int)
-
-    if nof_rows * nof_cols - nof_cols == nof_subplots:
-      nof_rows -= 1
-
-  else:
-    nof_cols = np.round(parts[1]).astype(int)
-    nof_rows = np.ceil(nof_subplots / nof_cols).astype(int)
-
-    if nof_rows * nof_cols - nof_rows == nof_subplots:
-      nof_cols -= 1
-
-  return (nof_rows, nof_cols)
-
-# pylint: disable-next=W0102
-def save_animation(anim, filename, fps=30,
-                   extra_args={'-vcodec': 'h264', '-preset': 'veryslow', '-crf': '23'}, **metadata):
-  '''
-  *save_animation* creates a moviefile via ffmpeg using an animation object from matplotlib as an
-  input
-
-  positional arguments:
-  ---------------------
-  anim [animation object] The animation object as created in the caller. See the module
-                          matplotlib.animation for more info.
-  filename [str] The filename with full path for the file to create. Note that the correct
-           extension is added (.mp4)
-
-
-  keyword arguments:
-  ------------------
-  fps=30 [int] is the number of frames per second, defaulting to 30
-
-  metadata [dict] is the metadata to a movie. See matplotlib.animation for more info on possible
-           keywords in the metadata dict.
-
-  extra_args= <see syntax> [dict] arguments for the ffmpeg encoder. The default set was found via
-                           trial and error and is tested to give good results with reasonable
-                           filesizes for even non-realistic movies (pure graphs and lines and such,
-                           GIF stuff)
-
-  *save_animation* returns None
-
-  See also: matplotlib.animation (module)
-
-  Author: Joris Kampman, Thales NL, 2017
-  '''
-  # update the metadata
-  metadata = {'artist': 'Joris Kampman, Saxion SMART Mechatronics and RoboTics'}
-  metadata.update(metadata)
-
-  print('Saving animation ..', end='', flush=True)
-  anim.save(filename, writer='ffmpeg', fps=fps, metadata=metadata, extra_args=extra_args)
-  print('finished')
-
-  return None
-
-
-def paper_A_dimensions(index, units="m", orientation='landscape'):
-  """
-  calculate the paper dimensions for A<x> paper sizes
-
-  The return value is a tuple (short size, long size)
-  """
-  if units == 'm':
-    sf = 1.
-  elif units == 'mm':
-    sf = 1000.
-  if units == 'cm':
-    sf = 100.
-  elif units.startswith("inch"):
-    sf = 1./0.0254
-  else:
-    raise ValueError(f"The units={units} is not recognized")
-
-  # define the base alphaA
-  alpha_A = sf*(2)**(1./4.)
-
-  sht = alpha_A*2**(-(index+1)/2.)
-  lng = alpha_A*2**(-index/2.)
-
-  if orientation == 'landscape':
-    w = lng
-    h = sht
-  elif orientation == 'portrait':
-    w = sht
-    h = lng
-  else:
-    raise ValueError(f"The value for *orientation* ({orientation}) is not valid")
-
-  return w, h
-
-
-def get_max_a_size_for_display(orientation='landscape', nof_monitors='auto',
-                               units='inches'):
-  """
-  get the maximum size with A-ratio that can be displayed
-  """
-  wfigmax, hfigmax = get_screen_dims(units=units)
-  # check if there are multiple monitors
-
-  if isinstance(nof_monitors, str) and nof_monitors == 'auto':
-    nof_monitors = int(0.5 + np.log2(wfigmax/hfigmax))
-
-  wfigmax /= nof_monitors
-  wA0, hA0 = paper_A_dimensions(0, units=units, orientation=orientation)
-
-  # ratio for the conversion of max height to width
-  whratio = wA0/hA0
-
-  # Height can always be maximized, width follows from ratio
-  height = hfigmax
-  width = height*whratio
-
-  return width, height
-
-
-def smooth_data(data, filtsize=0.07, std_filt=2.5, makeplot=False,
-                downsample=False, nof_pts_per_filt='auto', return_indices=False,
-                return_filt=False, edge='mirror'):
-  """
-  smooth the data
-
-  arguments:
-  ----------
-  data : np.ndarray
-         The data points to be smoothed
-
-  filtsize : float or int, default=0.07
-             The filter size.
-             If < 1., it is the fraction of the data length
-             If > 1., it is the number of taps (rounded to nearest integer)
-  std_filt : float, default=2.5
-             The standard deviation of the smoothing mask
-  makeplot : bool, default=False
-             If True creates a plot showing the raw data and the smoothed result
-  conv_mode : ['same', 'full', 'valid'], default='same'
-              The mode parameter for the np.convolve function. 'same' will result in an output
-              which is equal to the input number of samples
-  downsample : bool, default=True
-               Whether to downsample the smoothed data
-  nof_pts_per_filt : ['auto' | int], default='auto'
-                     If 'downsample' is true, these are the number of points per filter. 'auto'
-                     will return a data equal to the standard deviation
-  edge : [ 'mirror' | 'sample' ], None or float, default='mirror'
-         How to process the edges. Options are:
-         - None     : nothing is done. The edges are appended with zeros
-         - mirror   : The samples are mirrored and copied
-         - sample   : the first and last samples are taken
-         - float    : a value is taken for the edge value
-
-  Outputs:
-  --------
-  ipts : np.ndarray
-         The interpolated and downsampled points such that the raw (high sample rate) and
-         downsampled data graphs are overlaying. If no downsampling, this is the basis set of 0 to
-         nof original samples
-  data_f : np.ndarray
-           The filtered and possibly downsampled data
-  filt : np.ndarray
-         the actual filter used in smoothing
-
-  Author:
-  -------
-  Joris Kampman, Thales NL, 2023
-  """
-  if filtsize <= 1.:
-    filtsize = 2*(np.round(filtsize*data.size)//2) + 1
-  else:
-    if float(filtsize).is_integer():
-      pass
-    else:
-      warnings.warn(f"The filter size given ({filtsize:0.3f}) is not an integer"
-                    + f"It will be rounded to {np.round(filtsize).astype(int):d}")
-      filtsize = np.round(filtsize)
-
-  # make it into a size of a filter (nof samples)
-  nof_filt_samples = int(0.5 + filtsize)
-
-  if nof_filt_samples%2 == 0:
-    warnings.warn(f"The number of filter samples ({nof_filt_samples}) is EVEN. Be carefull!")
-
-  if nof_filt_samples < 1:
-    data_f = data
-    filt = np.array([1.], dtype=float)
-  else:
-      # make a gaussian filter
-    std = nof_filt_samples/std_filt
-    filt = spsw.gaussian(nof_filt_samples, std, sym=True)
-    filt -= filt.min()
-    filt /= filt.sum()
-
-    nof_ext_samples = int(0.5 + (nof_filt_samples - 1)/2)
-    if edge is None:
-      data_ext = data
-    elif isinstance(edge, (float, np.floating, complex, np.complexfloating)):
-      data_ext = np.concatenate((data[0]*nof_ext_samples, data, data[-1]*nof_ext_samples))
-    elif isinstance(edge, str):
-      if edge == 'mirror':
-        data_ext = np.concatenate((data[nof_ext_samples:0:-1], data, data[-nof_ext_samples:]))
-      elif edge == 'sample':
-        data_ext = np.concatenate(([data[0]]*nof_ext_samples,
-                                   data,
-                                   [data[-1]]*nof_ext_samples))
-      else:
-        raise ValueError(f"The given value for 'edge' ({edge}) is not valid!")
-
-    # determine convolution mode and filter
-    if data_ext.size > data.size:
-      conv_mode = 'valid'
-    else:
-      conv_mode = 'same'
-    data_f = np.convolve(data_ext, filt, mode=conv_mode)
-
-  ipts = np.r_[:data_f.size]
-  if makeplot:
-    ax = qplot(data, 'k.-', label="Unfiltered")
-    qplot(ax, ipts, data_f, 'r.-', label="Filtered - same sample-rate")
-
-  # if downsample
-  if downsample:
-    if isinstance(nof_pts_per_filt, str) and nof_pts_per_filt == 'auto':
-      nof_pts_per_filt = int(0.5 + std_filt)
-
-    stepsize = int(0.5 + (filt.size - 1)/nof_pts_per_filt)
-    ipts = ipts[::stepsize]
-    data_f = data_f[::stepsize]
-
-  if makeplot:
-    ax = qplot(ax, ipts, data_f, 'g.-', label="Filtered - reduced sample-rate")
-    add_figtitles("Smoothed data")
-
-  output = data_f
-  if return_indices:
-    output = (data_f, ipts)
-  if return_filt:
-    output = (*output, filt)
-
-  return output
-
-
-def abc(a, b, c):
-  """
-  calculates the ABC equation
-
-  :param a:
-  :param b:
-  :param c:
-  :return:
-  """
-  D = b**2 - 4*a*c
-  x_min = (-b - np.sqrt(D))/(2*a)
-  x_max = (-b + np.sqrt(D))/(2*a)
-
-  return x_min, x_max
-
-
-def f1_score(nof_true_pos, nof_false_pos, nof_false_neg):
-  """
-  calculates the F1 score of a cross-validity check on a trained set
-
-  :param nof_true_pos:
-  :param nof_true_negs:
-  :param nof_false_pos:
-  :param nof_false_negs:
-  :return:
-  """
-  precision = nof_true_pos/(nof_true_pos + nof_false_pos)
-  recal = nof_true_pos/(nof_true_pos + nof_false_neg)
-
-  F1 = 2*precision*recal/(precision + recal)
-
-  return F1
-
-
-def scale_filter_coefs(coefs, axis=-1, gain_type='noise', value_db=0.):
-  """
-  Scales filter coefficients to either noise, signal or snr gain
-
-  //TODO: fill in docstring
-  """
-
-  # calculate the gains
-  gains = filter_gains(coefs, axis=axis, scale='db')[gain_type]
-
-  offset_needed = value_db - gains
-
-  sf_lin = np.power(10, offset_needed/20)
-
-  coefs_scaled = coefs*sf_lin.reshape(-1, 1)
-
-  return coefs_scaled
-
-
-def power2amp(power, power_units='lin'):
-  """
-  convert a value in power to an amplitude
-  """
-  if power_units == 'db':
-    power = lin(power)
-  elif power_units == 'lin':
-    pass
-  else:
-    raise ValueError(f'the *power_units* value: "{power_units}" is not valid.\n'
-                     + 'Only "lin" and "db" are valid choices')
-
-  return np.sqrt(2*power)
-
-
-def power2rms(power, power_units='lin'):
-  """
-  convert a value in power to an amplitude
-  """
-  if power_units == 'db':
-    power = lin(power)
-  elif power_units == 'lin':
-    pass
-  else:
-    raise ValueError(f'the *power_units* value: "{power_units}" is not valid.\n'
-                     + 'Only "lin" and "db" are valid choices')
-
-  return np.sqrt(power)
-
-
-def exp_fast(data):  # pylint: disable=unused-argument
-  """
-  calculates the fast exp via numexpr module
-  """
-
-  return ne.evaluate('exp(data)')
-
-
-def find_blob_edges(blob, threshold=1., return_mask=False):
-  """
-  blob must be convex
-  """
-  blob_floats = blob.astype(float)
-  blob_floats[blob_floats < threshold] = 0.
-  blob_floats[blob_floats >= threshold] = 1.
-
-  mask = np.ones((3, 3), dtype=float)
-
-  # do 2D convolution
-  convres = convolve2d(blob_floats, mask, 'same')
-
-  # set points that are not edges to zero
-  convres[convres < 5] = 0.
-  convres[convres > 7] = 0.
-  convres[convres > 0] = 1.
-
-  tf_edges = convres.astype(bool)
-
-  if return_mask:
-    retval = tf_edges
-  else:
-
-    # get the order of the pixels to prevent jumping edges
-    shp = blob.shape
-    Rgrid, Cgrid = np.mgrid[:shp[0], :shp[1]]
-
-    Xgrid = Cgrid - np.mean(Cgrid)
-    Ygrid = Rgrid - np.mean(Rgrid)
-
-    radii = np.sqrt(Xgrid**2 + Ygrid**2)
-    phs = np.arctan2(Ygrid, Xgrid)
-
-    z_valids = (radii*np.exp(1j*phs))[tf_edges]
-    is_fnd = -1*np.ones(tf_edges.sum(), dtype=int)
-
-    # find the minimum angle
-    ifnd = np.argmin(np.abs(np.angle(z_valids)))
-    is_fnd[ifnd] = 0
-
-    # loop for all
-    for ipt in range(1, tf_edges.sum()):
-      is_unused = np.argwhere(is_fnd == -1).ravel()
-
-      # find the closest point
-      z_valids_unused = z_valids[is_unused]
-      iiclosest = np.argmin(np.abs(z_valids_unused - z_valids[is_fnd.argmax()]))
-      ifnd = is_unused[iiclosest]
-      is_fnd[ifnd] = ipt
-
-    isort = np.argsort(is_fnd)
-
-    # get the indices that belonw to the edge in coordinates
-    edge_coords = np.argwhere(tf_edges)[isort, :]
-    edge_coord_lots = [(r, c) for r, c in edge_coords]
-
-    retval = edge_coord_lots
-
-  return retval
-
-
-def qplot(*args, center=False, aspect=None, rot_deg=0., thin='auto',
-          mark_endpoints=False, endpoints_as_text=False, endpoint_color='k',
-          split_complex_vals=True, colors='jetmodb', legend=True, legend_loc='upper right',
-          legkwargs=None, figtitles=None, txt_rot='auto', margins=0.01, grid=None,
-          datetime_fmt='auto', return_lobjs=False, **plotkwargs):
-  """
-  a quicklook plot
-
-  positional arguments:
-  ----------------------
-  ax: [ Axes | None | 'h' ], OPTIONAL, default=None
-      The axes in which the plots must be created. optiouns are:
-      - Axes object --> this will add the plot to an existing axes. plt.gca() also works
-      - None       _arts --> a new plot will be created
-      - 'h'         --> the current plot will be held. Hence 'h' for 'hold' (similar to matlab)
-  args[1:] : <see matplotlib.pyplot.plot>
-             may be 1, 2 or 3 arguments:
-             - 1 argument  --> The data for the vertical axis OR 2D complex valued data
-             - 2 arguments --> Both the horizontal and vertical axis data. In case both arguments
-                               are complex.. well, nothing's been implemented for that now!!
-             - 3 arguments --> data for both axis, plus a formatting string, e.g., 'b.-'
-
-  keyword arguments:
-  ------------------
-  ax : [None | axes | 'hold'], default='hold'
-       The axes where to plot it. None will create a new axes, while 'hold' will use the existing
-       one. An axes instance will just plot in the given axes (this is the preferred way)
-  center : bool, default=False
-           Whether the create a plot centered around zero with equal width and height. Works shit
-           in case of outliers though
-  aspect : ['auto' | 'equal'], default='auto'
-           Sets the aspect ratio of the axes. See matplotlib.pyplot.set_aspect.
-  rot_deg : float, default=0.
-            The angle with which to rotate all points. By default there is no rotation, thus set
-            to 0. degrees. In case this is too slow, make a switch
-  mark_endpoints : bool, default=False
-                   mark the start and endpoint with a marker. The start is indicated by a black
-                   square withouth a face (so it circumvents the point itself), while the
-                   endpoint is a faceless black circle.
-  endpoints_as_text : bool, default=False
-                      Whether to replace the endpoint markers (square and circle) by the texts
-                      'start' and 'end', this might be beneficial in some cases
-  endpoint_color : [ str| 3-array-like ], default='k'
-                   The color of the endpoints
-  return_kid : bool, default=False
-               whether or not to not only return the axes, but also the line objects themselves
-  split_complex_vals : bool, default=False
-                  Whether or not to split the data into 2 graphs: the real and complex valued data
-
-  **kwargs : dictionary
-             keyword arguments to be given to the underlying matplotlib.pyplot.plot function
-             to which this function is a wrapper
-
-  returns:
-  --------
-  lobj : Line2D
-         The line object
-  ax : axes
-       The axes object containing the plots
-  """
-  if legkwargs is None:
-    legkwargs = {}
-
-  legkwargs_arts = dict(lw=1.5, markersize=6, alpha=1.)
-
-  thini_settings = {0: dict(lw=1.5, markersize=6, alpha=1),
-                    1: dict(lw=1., markersize=2, alpha=0.5),
-                    2: dict(lw=0.5, markersize=0.5, alpha=0.2)}
-
-  kwargs = dict()
-  if not isinstance(args[-1], str):
-    kwargs = dict(marker='.', ls='-')
-
-  kwargs.update(**plotkwargs)
-  legkwargs_arts.update(**plotkwargs)
-
-  # if first argument is an axes --> use this axes
-  if isinstance(args[0], plt.Axes):
-    ax = args[0]
-    args = args[1:]
-  # else: if first argument is None --> new axes
-  elif args[0] is None:
-    _, ax = plt.subplots(1, 1)
-    args = args[1:]
-  # elif: first argument is 'h' --> use the current axes
-  elif isinstance(args[0], str) and args[0].startswith('h'):
-    ax = plt.gca()
-    args = args[1:]
-  # nothing given --> new axes
-  else:
-    _, ax = plt.subplots(1, 1)
-
-  # set the aspect ratio ('auto' and 'equal' are accepted)
-  if aspect is not None:
-    ax.set_aspect(aspect)
-
-  # convert thin to integer
-  if isinstance(thin, str):
-    if thin == 'auto':
-      thin = 0
-      # check the number of elements in the data
-      nof_points = 1
-      for arg in args:
-        if isinstance(arg, np.ndarray):
-          nof_points_ = arg.size
-        else:
-          nof_points_ = np.array(arg).size
-        nof_points = max(nof_points, nof_points_)
-      # check what to do for a certain amount of points
-      if nof_points > 5000:
-        thin = 1
-        if nof_points > 20000:
-          thin = 2
-    else:
-      raise ValueError(f"the given value for 'thin' ({thin}) is not valid")
-
-  thinkwargs = thini_settings[int(thin)]
-  if isinstance(thinkwargs, dict):
-    thinkwargs.update(**kwargs)
-    kwargs = thinkwargs
-
-  # check if there is an formatting argument given, this is always the last one
-  if isinstance(args[-1], str):
-    format_str_list = [args[-1]]
-    datalist = args[:-1]
-
-  else:
-    format_str_list = []
-    datalist = args
-
-  if len(datalist) == 1:
-    xdata = None
-    ydata = np.squeeze(datalist[0])
-  # there are 2 separate x and y sets given
-  elif len(datalist) == 2:
-    xdata = np.squeeze(args[0])
-    ydata = np.squeeze(args[1])
-  else:
-    raise ValueError(f"There are more than 2 input arguments given ({len(args)})")
-
-  # check dimensions (prevent this weird 0 dimension thing)
-  if xdata is not None and xdata.ndim == 0:
-    xdata = np.array([xdata])
-
-  if ydata.ndim == 0:
-    ydata = np.array([ydata])
-
-  # check if empty
-  if not np.isscalar(ydata) and len(ydata) == 0:
-    warnings.warn("The data set is empty!")
-
-    label = kwargs.pop('label') if 'label' in kwargs else ''
-    lobj = ax.plot([], [], *format_str_list, label=label, **kwargs)[0]
-    if return_lobjs:
-      return ax, lobj
-
-  if np.isscalar(ydata):
-    ydata = [ydata]
-
-  if np.isscalar(xdata):
-    xdata = [xdata]
-
-  # check if ydata is a list of data or simply plain data
-  is_multiple = isinstance(ydata[0], (list, tuple, np.ndarray))
-  # make multiple of 1 if not multiple
-  if not is_multiple:
-    ydata = [ydata]
-
-  # adjust the xdata if still None
-  if xdata is None:
-    xdata = np.arange(len(ydata[0]))
-
-  # check if the xdata is a list too
-  if not isinstance(xdata[0], (list, tuple, np.ndarray)):
-    xdata = [xdata]*len(ydata)
-
-  # set the text rotation in case the xdata is strings
-  if txt_rot.startswith('auto'):
-    if isinstance(xdata[0][0], str):
-      txt_rot = 45.
-    else:
-      txt_rot = 0.
-
-  # special treatment for x-axis dates
-  is_datetime_data = True if isinstance(np.squeeze(xdata).item(0), dtm.datetime) else False
-
-  # special treatment for complex data
-  is_complex = np.any([np.iscomplex(ys).sum() > 0 for ys in ydata])
-  if is_complex:
-    # split the real and imaginary parts into separate graphs
-    xdata_ext = []
-    ydata_ext = []
-    if split_complex_vals:
-      for xs, ys in zip(xdata, ydata):
-        xdata_ext.append(xs)
-        ydata_ext.append(np.real(ys))
-        xdata_ext.append(xs)
-        ydata_ext.append(np.imag(ys))
-    else:
-      for ys in ydata:
-        xdata_ext.append(np.real(ys))
-        ydata_ext.append(np.imag(ys))
-    # overwrite the existing data sets
-    xdata = xdata_ext
-    ydata = ydata_ext
-
-  if not np.isclose(rot_deg, 0.):
-    xdata_rot = []
-    ydata_rot = []
-    for xs, ys in zip(xdata, ydata):
-      xs, ys = rot2D(xs, ys, np.deg2rad(rot_deg))
-      xdata_rot.append(xs)
-      ydata_rot.append(ys)
-    xdata = xdata_rot
-    ydata = ydata_rot
-
-  # set the label if present
-  nof_plots = len(ydata)
-  if isinstance(colors, str):
-    if colors.startswith('jetmod'):
-      modifiers = colors[6:]
-      bright = True if 'b' in modifiers else False
-      invert = True if 'i' in modifiers else False
-      negative = True if 'n' in modifiers else False
-      interpolation = 'nearest' if '_' in modifiers else 'linear'
-    colors = jetmod(nof_plots, 'vector', bright=bright, invert=invert, negative=negative,
-                    interpolation=interpolation)
-
-  label_list = listify(kwargs.pop('label')) if 'label' in kwargs else ['']*nof_plots
-  # change None to ''
-  label_list = ['' if label is None else label for label in label_list]
-  if is_complex and split_complex_vals:
-    label_ext = []
-    colors = ['r', 'b']
-    for label in label_list:
-      label_ext.append(f"real({label})")
-      label_ext.append(f"imag({label})")
-    # place back into label list
-    label_list = label_ext
-
-  ax.set_prop_cycle(color=colors)
-  # how many plots to make?
-  lobjs = []
-
-  # check if it must be thin
-  nof_points = np.array(ydata).size
-  for xs, ys, label in zip(xdata, ydata, label_list):
-    lobj = ax.plot(arrayify(xs), arrayify(ys), *format_str_list, label=label, **kwargs)[0]
-    lobjs.append(lobj)
-
-  if center:
-    center_plot_around_origin(ax=ax)
-    # ax.plot(0, 0, 'k+', markersize=10, markeredgewidth=3)
-
-  if mark_endpoints:
-    if endpoint_color.startswith('match'):
-      endpoint_color = lobj[0].get_color()
-
-    if endpoints_as_text:
-      for xs, ys in zip(xdata, ydata):
-        ax.text(xs[0], ys[0], 'start', fontsize=8, fontweight='bold', ha='center',
-                va='center', alpha=0.5, color=endpoint_color)
-        ax.text(xs[-1], ys[-1], 'end', fontsize=8, fontweight='bold', ha='center',
-                va='center', alpha=0.5, color=endpoint_color)
-    else:
-      for xs, ys in zip(xdata, ydata):
-        ax.plot(xs[0], ys[0], 's', mfc='none', markersize=10, markeredgewidth=2,
-                alpha=0.5, color=endpoint_color)
-        ax.plot(xs[-1], ys[-1], 'o', mfc='none', markersize=10, markeredgewidth=2,
-                alpha=0.5, color=endpoint_color)
-
-  is_label_present = np.all([len(label) > 0 for label in label_list])
-  if is_label_present and legend:
-    legkwargs_base = dict(fontsize='small', numpoints=1, scatterpoints=1, **legkwargs)
-    legkwargs_base.update(legkwargs)
-    if legend_loc == 'above':
-      legend_loc = 'lower center'
-      legkwargs_base.update(loc='lower center',
-                            bbox_to_anchor=[0.5, 1.],
-                            ncol=max(5, len(label_list)))
-    else:
-      legkwargs_base.update(loc=legend_loc)
-    leg = ax.legend(**legkwargs_base)
-
-    for legobj in leg.legendHandles:
-      legobj.set_alpha(1)
-      if thin > 0:
-        # if marker is not existing
-        if legobj.get_marker() == '' and legobj.get_linestyle().lower().startswith('none'):
-          legobj.set_marker('o')
-          legobj.set_markersize(2)
-          legobj.set_markerfacecolor(legobj.get_color())
-        else:
-          legobj.set_linewidth(legkwargs_arts['lw'])
-          legobj.set_markersize(legkwargs_arts['markersize'])
-        # pdb.set_trace()
-      # plt.draw()
-
-  if figtitles is not None:
-    add_figtitles(figtitles)
-
-  if is_datetime_data:
-    if datetime_fmt != 'auto':
-      fmt = mdates.DateFormatter(datetime_fmt)
-      ax.xaxis.set_major_formatter(fmt)
-    # ax.figure.autofmt_xdate()
-
-  # rotate the xtick labels if not a date (this will be automatically updated)
-  if not np.isclose(txt_rot, 0.):
-    ax.tick_params(axis='x', labelrotation=txt_rot, labelsize='small')
-
-  if margins is None:
-    margins = [None]*2
-  elif np.isscalar(margins):
-    margins = [margins]*2
-  else:
-    pass
-
-  ax.margins(x=margins[0], y=margins[1])
-  # en-, or disable grid
-  if grid is not None:
-    ax.grid(grid)
-    plt.draw()
-  plt.show(block=False)
-  plt.pause(1e-4)
-  plt.draw()
-  plt.pause(1e-2)
-
-  retval = ax
-  if return_lobjs:
-    # check if it is a singleton
-    if len(lobjs) == 1:
-      lobjs = lobjs[0]
-
-    # create retval tuple
-    retval = (ax, lobjs)
-
-  return retval
-
-
-def center_plot_around_origin(ax=None, aspect='equal'):
-  """
-  center the plot based on the current content
-  """
-  # get current bounds
-  if ax is None:
-    ax = plt.gca()
-
-  dev = np.max([*np.abs(ax.dataLim.max), *np.abs(ax.dataLim.min), 0.])
-
-  ax.set_xlim(left=-dev, right=dev)
-  ax.set_ylim(top=dev, bottom=-dev)
-
-  if aspect is not None:
-    ax.set_aspect(aspect)
-
-  return ax
-
-
-def center_plot(axs=None, axis='auto', tight=False, dist=None):
-  """
-  center a plot around x and or y axes
-
-  tight indicates to take the smallest distance
-  """
-  inds = dict(x=0, y=1)
-  if axs is None:
-    axs = plt.gca()
-
-  axs = listify(axs)
-  # get the extents
-  extents_list = []
-  for ax in axs:
-    extents_list.append(ax.dataLim.extents)
-
-  extarr = np.array(extents_list)
-
-  dist = listify(dist)
-  if len(dist) == 1:
-    dist = dist*2
-
-  tight = listify(tight)
-  if len(tight) == 1:
-    tight = tight*2
-
-  if axis == 'both':
-    ax2mod = ['x', 'y']
-  elif axis == 'auto':
-    # check if the data extends to both sides of the origin
-    ax2mod = []
-    if np.any(extarr[:, 0] < 0.) and np.any(extarr[:, 2] > 0.):
-      ax2mod.append('x')
-    if np.any(extarr[:, 1] < 0.) and np.any(extarr[:, 3] > 0.):
-      ax2mod.append('y')
-  else:
-    ax2mod = [axis]
-
-  for axname in ax2mod:
-    minvals = extarr[:, inds[axname]]
-    maxvals = extarr[:, inds[axname]+2]
-
-    if dist[inds[axname]] is None:
-      if tight[inds[axname]]:
-        dist_ = min(*np.abs(minvals), *np.abs(maxvals))
-      else:
-        dist_ = max(*np.abs(minvals), *np.abs(maxvals))
-    else:
-      dist_ = dist[inds[axname]]
-
-    if axname == 'x':
-      for ax in axs:
-        ax.set_xlim(left=-dist_, right=dist_)
-    else:
-      for ax in axs:
-        ax.set_ylim(bottom=-dist_, top=dist_)
-
-  plt.show(block=False)
-  plt.draw()
-  plt.pause(1e-3)
-
-  return None
-
-
-def ctform_mat(angles_xyz, translation_xyz, order_rotations, augment=True):
-  '''
-  gives the rotation matrix for a sequence of rotations around the principal axes
-
-  Arguments:
-  ----------
-  angles_xyz : array-like(3) of floats
-               The rotations around the x, y and z axes in radians
-  translation_xyz : array-like(3) of floats
-                    The translations in the x, y and z directions
-  order_rotations : ('zxy') str (3), optional
-                    A string of 3 chararcters giving the rotations order
-  augment : (True) Boolean
-            Indicates whether to augment the matrix, that is, to append a 1 to the 3x1 vector to
-            make it into a 4x1 vector
-
-  returns:
-  --------
-  out : 3x3 or 4x4 ndarray of floats
-        The rotation matrix (3x3) or augmented transformation matrix (4x4)
-
-  See Also:
-  ---------
-  coordinate_transforms.Rotate : class handling all kinds of rotations
-  coordinate_transforms.ctform : rotates a set of points using the matrix from *ctform_mat*
-  coordinate_transforms.rotx : gives the rotation matrix around the x-axis
-  coordinate_transforms.roty : gives the rotation matrix around the y-axis
-  coordinate_transforms.rotz : gives the rotation matrix around the z-axis
-  '''
-
-  if angles_xyz is None:
-    angles_xyz = [0.]*3
-
-  if translation_xyz is None:
-    translation_xyz = np.zeros((3, 1), dtype=float)
-
-  # convert to matrix
-  if type(translation_xyz) in [list, tuple]:
-    translation_xyz = np.array(translation_xyz).reshape(-1, 1)
-
-  # create M = [R, T]
-  rotmat = rot3(angles_xyz, order_rotations)
-
-  # combine R and T
-  tform_matrix = np.hstack((rotmat, translation_xyz))
-
-  # check if it has to be augmented
-  if augment:
-    tform_matrix = np.vstack((tform_matrix, np.array([0., 0., 0., 1.])))
-
-  return tform_matrix
-
-
-def ctform(points, angles_xyz, translation_xyz, order_rotations):
-  '''
-  coordinate transformation given a set of points
-
-  Arguments:
-  ----------
-  points : 3xN ndarray of floats
-           the 3D coordinates of the points in the non-transformed coordinate system
-  angles_xyz : array-like(3) of floats
-               The rotations around the x, y and z axes in radians
-  translation_xyz : array-like(3) of floats
-                    The translations in the x, y and z directions
-  order_rotations : ('zxy') str (3)
-                    A string of 3 chararcters giving the rotations order
-
-  returns:
-  --------
-  out : 3xN ndarray of floats
-        The rotated and translated points in the coordinate system
-
-  See Also:
-  ---------
-  coordinate_transforms.Rotate : class handling all kinds of rotations
-  coordinate_transforms.ctform_mat : Calculates the rotation matrix used in *ctform*
-  coordinate_transforms.rotx : gives the rotation matrix around the x-axis
-  coordinate_transforms.roty : gives the rotation matrix around the y-axis
-  coordinate_transforms.rotz : gives the rotation matrix around the z-axis
-  '''
-  tform_matrix = ctform_mat(angles_xyz, translation_xyz, order_rotations, augment=False)
-
-  # augment points with ones
-  points_aug = np.vstack((points, np.ones(points[0].shape)))
-
-  # do the transformation
-  points_tformed = tform_matrix.dot(points_aug)
-
-  return points_tformed
-
-
-def rotx(rx):
-  '''
-  rotation around the x-axis
-
-  Arguments:
-  ----------
-  rx : float
-       The angles in radians with which to rotate
-
-  Returns:
-  --------
-  rotmat : 3x3 ndarray of floats
-           The rotation matrix around the x-axis based on *rx*
-  '''
-  rotmat = np.array([[1, 0, 0],
-                     [0, np.cos(rx), -np.sin(rx)],
-                     [0, np.sin(rx), np.cos(rx)]])
-  return rotmat
-
-
-def roty(ry):
-  '''
-  rotation around the y-axis
-
-  Arguments:
-  ----------
-  ry : float
-       The angles in radians with which to rotate
-
-  Returns:
-  --------
-  rotmat : 3x3 ndarray of floats
-           The rotation matrix around the y-axis based on *ry*
-  '''
-
-  rotmat = np.array([[np.cos(ry), 0, np.sin(ry)],
-                     [0, 1, 0],
-                     [-np.sin(ry), 0, np.cos(ry)]])
-  return rotmat
-
-
-def rotz(rz):
-  '''
-  rotation around the z-axis
-
-  Arguments:
-  ----------
-  rz : float
-       The angles in radians with which to rotate
-
-  Returns:
-  --------
-  rotmat : 3x3 ndarray of floats
-           The rotation matrix around the z-axis based on *rz*
-  '''
-
-  rotmat = np.array([[np.cos(rz), -np.sin(rz), 0],
-                     [np.sin(rz), np.cos(rz), 0],
-                     [0, 0, 1]])
-  return rotmat
-
-
-def rot3(angles_xyz, order_rotations):
-  '''
-  create a 3x3 rotation matrix built-up from 3 principal rotation matrices
-
-  Positional Arguments:
-  ---------------------
-  angles_xyz : array-like (3)
-               an array like of 3 elements containing the rotations around the x, y and z-axis
-               respectively
-  order_rotations : str
-                    Indicating the order of rotations. May only contain characters 'x', 'y' and 'z'
-                    in any order or permutation. The number of characters == 3.
-
-  Returns:
-  --------
-  rot : 3x3 ndarray
-        The rotation matrix
-
-  See Also:
-  ---------
-  .rotx : rotation around the cs' x-axis
-  .roty : rotation around the cs' y-axis
-  .rotz : rotation around the cs' z-axis
-  .ctform : transport a set of points via a rotation and translation
-  .ctform_mat : gives the transformation matrix with which points are rotated
-  '''
-
-  # create rotation matrix
-  rotmat = np.eye(3)
-  for iaxis in range(len(order_rotations) - 1, -1, -1):
-    if order_rotations[iaxis] == 'x':
-      rotmat = np.dot(rotx(angles_xyz[0]), rotmat)
-
-    elif order_rotations[iaxis] == 'y':
-      rotmat = np.dot(roty(angles_xyz[1]), rotmat)
-
-    elif order_rotations[iaxis] == 'z':
-      rotmat = np.dot(rotz(angles_xyz[2]), rotmat)
-
-    else:
-      raise ValueError(f'The given axis "{order_rotations[iaxis]}" is not valid')
-
-  return rotmat
-
-
-def rot2D(xs, ys, angle):
-  """
-  do a 2D rotation. Angle in RADIANS
-  """
-  xsa = arrayify(xs)
-  ysa = arrayify(ys)
-
-  poss = np.vstack((xsa, ysa))
-
-  rotmat = rotz(angle)[:2, :2]
-
-  xsr, ysr = rotmat@poss
-
-  return xsr, ysr
-
-
-def subtr_angles(angle1, angle2):
-  """
-  subtract angles
-  """
-
-  return np.angle(np.exp(1j*(angle1 - angle2)))
-
-
-def add_angles(angle1, angle2):
-  """
-  add angles
-  """
-
-  return np.angle(np.exp(1j*(angle1 + angle2)))
-
-
-def mean_angle(angle1, angle2):
-  """
-  calculate the mean angle
-  """
-
-  return np.angle(np.exp(1j*angle1) + np.exp(1j*angle2))
-
-
-def str2int(strnum):
-  """
-  convert a string to an int
-  """
-  floatval = np.float_(strnum)
-  if not np.isclose(floatval%1, 0):
-    warnings.warn(f"The number string *{strnum}* is no integer, so it will be rounded first",
-                  UserWarning)
-
-  return int(0.5 + floatval)
-
-
-def str2timedelta(numstr):
-  """
-  convert a string for format '10Y' or '1s' to a time delta
-  Valid characters are:
-    - d: days
-    - H/h: hours
-    - M/m: minutes
-    - s: seconds
-  """
-
-  # initialize all components
-  days = 0
-  hours = 0
-  minutes = 0
-  seconds = 0
-
-  # overwrite the correct component
-  val = str2int(numstr[:-1])
-  if numstr.endswith('d'):
-    days = val
-  elif numstr.endswith(('H', 'h')):
-    hours = val
-  elif numstr.endswith(('M', 'm')):
-    minutes = val
-  elif numstr.endswith('s'):
-    seconds = val
-  else:
-    raise ValueError(f"The string '{numstr}' does not end with a valid character")
-
-  dt_delta = dtm.timedelta(days=days,
-                           hours=hours,
-                           minutes=minutes,
-                           seconds=seconds)
-
-  return dt_delta
-
-
-def _convert_to_list_of_tuples(input_):
-  """
-  make an input to a list of tuples
-  """
-  # make it al into a list of tuple(s)
-  if input_ is None:
-    return None
-
-  if isinstance(input_, list):
-    for item, _ in enumerate(input_):
-    # for item in range(len(input_)):
-      if isinstance(input_[item], str):
-        input_[item] = (input_[item],)
-
-  if isinstance(input_, tuple):
-    input_ = [input_]
-
-  if isinstance(input_, str):
-    input_ = [(input_,),]
-
-  return input_.copy()
-
-
-def ind2rgba(arr, cmap, alphas=None):
-  '''
-  convert indexed image to rgb[a]
-  '''
-  arr_norm = (arr - np.nanmin(arr))/(np.nanmax(arr) - np.nanmin(arr))
-
-  # do interpolation
-  fi = interp1d(np.linspace(0., 1., cmap.shape[0]), cmap, axis=0)
-  arr_rgb = fi(arr_norm)
-
-  if alphas is not None:
-    return np.concatenate((arr_rgb, np.expand_dims(alphas, -1)), axis=-1)
-  else:
-    return arr_rgb
-
-
-def short_string(str_, maxlength=None, what2keep='edges', placeholder="..."):
-  """
-  shorten a long string to keep only the start and end parts connected with dots
-  """
-  # if no length is given, take the terminal size
-  if maxlength is None:
-    maxlength = os.get_terminal_size().columns
-  # if <0, deduct the amount from the maximum terminal size
-  if maxlength < 0:
-    maxlength += os.get_terminal_size().columns
-
-  strlen = len(str_)
-  pllen = len(placeholder)
-  if strlen <= maxlength:
-    return str_
-
-  # check if it is in the middle
-  if what2keep in ('middle', 'center', 'centre'):
-    what2keep = strlen//2 - pllen
-
-  if isinstance(what2keep, (np.integer, int, float, np.floating)):
-    what2keep = int(what2keep + 0.5)
-    nof_chars = maxlength - 2*pllen
-    istart_keep = int(what2keep + 0.5)
-    iend_keep = istart_keep + nof_chars
-    # if start point is less than length of placeholder there is no point in using placeholder
-    if istart_keep < pllen:
-      delta = pllen - istart_keep
-      strout = str_[0:iend_keep+delta] + placeholder
-
-    elif iend_keep > strlen:
-      delta = iend_keep - strlen
-      strout = placeholder + str_[istart_keep-delta:]
-    else:
-      strout = placeholder + str_[istart_keep:iend_keep] + placeholder
-  elif what2keep == 'edges':
-    nstart = (maxlength - pllen)//2
-    nend = maxlength - pllen - nstart
-    strout = str_[:nstart] + placeholder + str_[-nend:]
-  elif what2keep in ('start', 'begin'):
-    strout = str_[:(maxlength - pllen)] + placeholder
-  elif what2keep == 'end':
-    strout = placeholder + str_[-(maxlength - pllen):]
-  else:
-    raise ValueError(f"The value for `what2keep` ({what2keep}) is not valid")
-
-  return strout
-
-
-def find_elm_containing_substrs(substrs, list2search, is_case_sensitive=False, nreq=None,
-                                return_strings=False, strmatch='full', raise_except=True,
-                                if_multiple_take_shortest=False):
-  """
-  search the variable names for a certain substring list. Case insensitivity may be enforced
-
-  arguments:
-  ----------
-  substrs : [None | list of tuple of str | tuple of str | str]
-            A (list of) string(s) containing the substrings being looked for
-            A tuple element implies an AND search
-            Every element in the list is an OR search
-            If the first element is an exclamation point (!), this is a NOT included
-            *None* (default) will show all variables logged
-  list2search : array-like of str
-             A list of all variable names
-  is_case_sensitive : bool, default=True
-                      Whether the search must be case sensitive
-  nreq : [None | int], default=None
-         The number of elements which must be found. Raises an error if the number requested to be
-         found is not exact.
-  return_strings : bool, default=False
-                   returns the strings themselves instead of the indices that where found
-  strmatch : ['all', 'any', 'full'], default='full'
-             The type of matching to be done. The options are:
-             - 'all': every single part of the string must be present in the found string
-             - 'any': at least one part of the string must be present in the found string
-             - 'full': the full string must match exactly
-
-  returns:
-  --------
-  fnd_varslist : (list of) list of str
-                 A list of variable names which contain the substrings. In case there is more than
-                 one, it is a list of lists of strs
-  """
-  class ShortestElementTakenWarning(UserWarning):
-    """ the shortest element of multiple found is taken (warning) """
-
-  class EmptyListReturnedWarning(UserWarning):
-    """ empty list is returned warning """
-
-  class NothingFoundError(Exception):
-    """ nothing found error """
-
-  if substrs is None:
-    return []
-
-  if isinstance(substrs, str):
-    if strmatch == 'all':
-      substrs = (*substrs.split(),)
-    elif strmatch == 'any':
-      substrs = substrs.split()
-    elif strmatch == 'full':
-      pass
-    else:
-      raise ValueError(f"The setting for `strmatch` ({strmatch}) is not valid")
-
-  # process fully if substrs is not NONE
-  list2search = arrayify(list2search)
-  if substrs is None:
-    list2search_fnd = list2search.copy()
-
-  else:
-    substrs = _convert_to_list_of_tuples(substrs)
-
-    if not is_case_sensitive:
-      list2search_sens = list2search.copy()
-      # make substrs/list2search lower case
-      substrs = [tuple([substr.lower() for substr in subtup],) for subtup in substrs]
-      list2search = [elm.lower() for elm in list2search]
-
-    ifnd = np.array([], dtype=int)
-    for subtup in substrs:
-      ifnd_and = None
-      for substr in subtup:
-        if substr[0] == "!":
-          tf_this = [substr[1:] not in varname for varname in list2search]
-        else:
-          tf_this = [substr in varname for varname in list2search]
-        ifnd_and_this = np.argwhere(tf_this).ravel()
-        if ifnd_and is None:
-          ifnd_and = np.array(ifnd_and_this)
-        else:
-          ifnd_and = np.intersect1d(ifnd_and, ifnd_and_this)
-
-      ifnd = np.union1d(ifnd, ifnd_and)
-
-    # get the names
-    if not is_case_sensitive:
-      list2search_fnd = (np.array(list2search_sens)[ifnd]).tolist()
-    else:
-      list2search_fnd = (np.array(list2search)[ifnd]).tolist()
-
-  # check outputs
-  output = ifnd
-
-  if return_strings:
-    output = list2search_fnd
-
-  if nreq is not None:
-    if len(output) == 0:
-      raise NothingFoundError(f"The substr ({substrs}) was not found in : {list2search}")
-
-    elif len(output) == nreq:
-      if nreq == 1:
-        output = output[0]
-    else:
-      if raise_except:
-        raise ValueError(f"There must be exactly {nreq} ouputs. "
-                         + "This case found {len(list2search_fnd)} outputs")
-      else:
-        if if_multiple_take_shortest:
-          # find shortest
-          isort = np.argsort([len(elm) for elm in list2search_fnd])
-          output = arrayify(output)[isort[:nreq]].tolist()
-          warnings.warn(f"{ifnd.size} elements found, while {nreq} was requested."
-                        + "The shortest is/are taken! Beware",
-                        category=ShortestElementTakenWarning)
-        else:
-          output = np.array([])
-          warnings.warn(f"{ifnd.size} elements found, while {nreq} was requested. "
-                        + "Empty list returned! Beware", category=EmptyListReturnedWarning)
-
-  return output
-
-
-def data_scaling(data, minval=0., maxval=1., func='linear'):
-  """
-  Scale the data accurding to some minimum and maximum value. Default is a bracket between 0 and 1
-  """
-  if not isinstance(data, np.ndarray):
-    warnings.warn("The data type will be transformed to an array")
-    data = arrayify(data)
-
-  # scale to unit interval
-  if func == 'linear':
-    pass
-  elif func == 'pow10':
-    data = np.log10(data)
-  elif func == 'exp':
-    data = np.log(data)
-  elif func == 'pow2':
-    data = np.log2(data)
-  else:
-    raise ValueError(f"The `func` keyword value ({func}) is not valid")
-
-  dmin = data.min()
-  dmax = data.max()
-
-  drange = dmax - dmin
-  wrange = maxval - minval
-
-  dunit = (data - dmin)/drange
-  dwanted = dunit*wrange + minval
-
-  return dwanted
-
-
-def modify_strings(strings, globs=None, specs=None):
-  """
-  modify the strings in a list or array by two means: global or specific replacements.
-
-  global_replacements will search for the string and replace it with another (sub) string
-  specific_replacements will search for a substring and replace it. The latter allows only a single
-  substring to be found
-
-  global replacements are performed before specific replacements, so be careful!
-
-  Arguments:
-  ----------
-  strings : [ array-like of strings | str]
-            the string(s) to be modified
-  globs : [ None | tuple | list of tuples ], default=None
-          The global replacements. This is a simple (but case-INsensitive) substring replace
-  specs : [ None | tuple | list of tuples], default=None
-          The specific replacements. This uses *find_elm_containing_substrs* to search for a single
-          specific string to replace. Exactly 1 can be found, otherwise nothing is done
-  """
-
-  modstrings = listify(strings)
-  globs = _convert_to_list_of_tuples(globs)
-  specs = _convert_to_list_of_tuples(specs)
-
-  if globs is not None:
-    for glrep in globs:
-      replace = glrep[0]
-      by = glrep[1] if glrep[1] is not None else ''
-      modstrings = [re.sub(replace, by, str_, flags=re.I).strip() for str_ in modstrings]
-
-  if specs is not None:
-    for reptup in specs:
-      if len(reptup) == 2:
-        reptup = (*reptup, 'all')
-
-      ifnd = find_elm_containing_substrs(reptup[0], modstrings, nreq=1, strmatch=reptup[2],
-                                         raise_except=False)
-      if ifnd.size == 1:
-        modstrings[ifnd] = reptup[1]
-
-  return modstrings
-
-
-def plot_matrix(matdata, ax=None, alphas=None, cmap='jetmodb', aspect='equal',
-                clabels=None, rlabels=None, show_values=True,
-                fmt="{:0.2f}", clim='wide', ccenter=None, grid=True, fontsize=6,
-                fontweight='bold', nan_color='w', nan_alpha=1.,
-                imkwargs=None, txtkwargs=None, gridkwargs=None):
-  """
-  create a matrix plot via matshow with some extras like show the values
-  """
-  # parameter dictionaries
-  imkwargs_ = dict(interpolation='nearest', cmap=cmap, alpha=alphas, aspect=aspect)
-  if imkwargs is not None:
-    imkwargs_.update(imkwargs)
-
-  txtkwargs_ = dict(fontsize=fontsize,
-                    ha='center',
-                    va='center',
-                    clip_on=True,
-                    fontweight=fontweight,
-                    bbox={'boxstyle':'square', 'pad':0.0,
-                          'facecolor': 'none', 'lw': 0.,
-                          'clip_on': True})
-  if txtkwargs is not None:
-    txtkwargs_.update(txtkwargs)
-
-  gridkwargs_ = dict(color='k',
-                     lw=2,
-                     ls='-',
-                     alpha=0.8)
-  if gridkwargs is not None:
-    gridkwargs_.update(gridkwargs)
-
-  # process the 'ivalid' argument
-  if ccenter is None:
-    ccenter = np.mean(bracket(matdata.ravel()))
-  else:
-    if isinstance(ccenter, str):
-      if ccenter.startswith('mean'):
-        ccenter = np.mean(matdata)
-      elif ccenter.startswith('median'):
-        ccenter = np.median(matdata)
-      else:
-        raise ValueError(f"the value given for 'ccenter' ('{ccenter}') is not valid!\n"
-                         + "Try 'mean' or 'median'")
-    if clim is None:
-      raise ValueError("If a value for 'ccenter' is given, then 'clim' may not be None")
-
-  # calculate possible border options
-  maxval = np.nanmax(matdata)
-  minval = np.nanmin(matdata)
-  maxdev = maxval - ccenter
-  mindev = minval - ccenter
-  if isinstance(clim, str):
-    if clim.startswith('tight'):
-      shortest_max = np.nanmin((np.abs(maxdev), np.abs(mindev)))
-      clim = [ccenter - shortest_max, ccenter + shortest_max]
-    elif clim.startswith('wide'):
-      largest_max = np.nanmax((np.abs(maxdev), np.abs(mindev)))
-      clim = [ccenter - largest_max, ccenter + largest_max]
-    elif clim.startswith('average'):
-      avg_max = np.nanmean((np.abs(maxdev), np.abs(mindev)))
-      clim = [ccenter - avg_max, ccenter + avg_max]
-  else:
-    clim = listify(clim)
-
-  if isinstance(nan_color, str):
-    nan_color = to_rgb(nan_color)
-
-  # get the axis and shapes
-  nr, nc = matdata.shape
-  if ax is None:
-    _, ax = plt.subplots(1, 1, num=figname('plot_matrix'))
-
-  # convert the data to rgba values
-  f_cvals = get_cmap(cmap)
-  # convert to scaled images (between 0 and 1)
-  climdata = matdata.copy()
-  tf_isinf = np.isinf(climdata)
-  climdata[tf_isinf] = np.nan
-
-  climdata -= np.nanmin(climdata)
-  climdata /= np.nanmax(climdata)
-
-  climdata = (matdata - clim[0])/(clim[1] - clim[0])
-  matrgbas = f_cvals(climdata)
-
-  tf_isnan = np.isnan(climdata)
-  matrgbas[tf_isnan, :3] = nan_color
-  matrgbas[tf_isnan, 3] = nan_alpha
-  ax.imshow(matrgbas, **imkwargs_)
-
-  # set the grid lines
-  ax.grid(False)
-  if grid:
-    nof_cols, nof_rows = matdata.shape
-    rvec = np.r_[:(nof_rows+1)] - 0.5
-    cvec = np.r_[:(nof_cols+1)] - 0.5
-    rarr, carr = np.meshgrid(rvec, cvec)
-    plot_grid(rarr, carr, ax=ax, **gridkwargs_)
-
-  # ----------- TICKS AND LABELS ------------------
-  # x axis
-  ax.set_xticks(np.r_[:nc])
-  if clabels is None:
-    ax.set_xticklabels(ax.get_xticks(), fontsize=7)
-  else:
-    ax.set_xticklabels(clabels, fontsize=7, rotation=45, va='top', ha='right')
-
-  # y axis
-  ax.set_yticks(np.r_[:nr])
-  if rlabels is None:
-    ax.set_yticklabels(ax.get_yticks(), fontsize=7)
-  else:
-    ax.set_yticklabels(rlabels, fontsize=7)
-  ax.tick_params(axis='both', which='major', length=0)
-
-  # make minor ticks for dividing lines
-  ax.set_xticks(np.r_[-0.5:nc+0.5:1], minor=True)
-  ax.set_yticks(np.r_[-0.5:nr+0.5:1], minor=True)
-
-  # ----------- SHOW VALUES ----------------------------
-  if show_values:
-    # get the colormap
-    f_cvals = get_cmap(cmap)
-
-    scaledgrays = rgb2gray(matrgbas[..., :3])
-    for irow in range(nr):
-      for icol in range(nc):
-
-        cellval = scaledgrays[irow, icol]
-        # check color
-        if cellval < 0.5:
-          color = [0.95, 0.95, 0.95]
-        else:
-          color = [0., 0., 0]
-        ax.text(icol, irow, fmt.format(matdata[irow, icol]), color=color, **txtkwargs_)
-
-  plt.show(block=False)
-  plt.draw()
-
-  return ax
-
-
-def get_file(filepart=None, dirname=None, ext=None):
-  """
-  get the file if only a part is given, otherwise it is transparent
-  """
-
-  # handle missing dirname
-  if dirname is None:
-    dirname = ''
-
-  # handle missing ext or just without a leading dot
-  if ext is None:
-    ext = ''
-
-  # if no filepart is given go immediately to select_file()
-  if filepart is None:
-    files_found = []
-  else:
-
-    # work on the given filepart -> split off extension if present
-    filepart, given_ext = os.path.splitext(filepart)
-    if ext is None:
-      ext = given_ext
-    # check if it has a leading dot .
-    elif not ext.startswith('.'):
-      ext = "." + ext
-
-    # load the files
-    files_found = glob.glob(os.path.join(dirname, filepart + "*" + ext))
-
-  # ------------- files_found determines what's next ----------------------------
-  # check if anything was found
-  if len(files_found) == 1:
-    filename = files_found[0]
-  elif len(files_found) > 1:
-    print("Multiple files found. Select the wanted one")
-    for ifile, file in enumerate(files_found):
-      print(f"[{ifile}] {file}")
-    index_chosen = int(input("Select the file to load: "))
-    filename = files_found[index_chosen]
-  else:
-    filetypes = [("All files", "*.*")]
-    defaultextension = None
-    if ext.startswith('.'):
-      filetypes = [(f"{ext} files", ext)] + filetypes
-      defaultextension = ext
-
-    filename = select_file(initialdir=dirname, filetypes=filetypes, title="select a file",
-                           defaultextension=defaultextension)
-
-  if not os.path.exists(filename):
-    raise FileNotFoundError(f"The file *{filename}* does not exist")
-
-  return filename
-
-
-def wrap_string(string, maxlen, glue=True, offset=None, offset_str=' '):
-  """
-  break a string and introduce a newline (\n)
-  """
-  # corner case: string short enough
-  if len(string) <= maxlen:
-    return string
-
-  if offset is None:
-    offset = 0
-
-  # store the lines separately and return integrated line if needed
-  lines = []
-
-  # remove leading and trailing spaces
-  string = string.strip()
-  # get indices of spaces
-  leftover = string
-
-  # loop until broken because nothing was left
-  while True:
-    # check the number of characters left
-    nof_left = len(leftover)
-
-    # check if the ibreak is further than the number left
-    if maxlen > nof_left:
-      ibreak = nof_left - 1
-
-    # if the chunck is still too large
-    else:
-      # find where there is a space
-      ispaces = np.array([pos for pos, char in enumerate(leftover) if char == ' '])
-
-      # what to do if there are no spaces?
-      if ispaces.size > 0:
-        ispaces = np.delete(ispaces, np.nonzero(ispaces > maxlen))
-
-        # if there is a space which can be used, set it to that one
-        if ispaces.size > 0:
-          ibreak = ispaces[-1]
-        else:
-          ibreak = maxlen - 1
-
-    # give the line and the remaining leftover
-    string = leftover[:(ibreak+1)].strip()
-    lines.append(string)
-    leftover = leftover[(ibreak+1):]
-
-    # if nothing left -> break
-    if len(leftover) == 0:
-      break
-
-  if glue:
-    prefix = offset*offset_str
-    lines_pf = listify(lines[0]) + [prefix + line for line in lines[1:]]
-    bstring = "\n".join(lines_pf)
-    return bstring
-
-  else:
-    return lines
-
-
-def eval_string_of_indices(string):
-  """
-  evaluate the sting that contains indices, may be a list or a 1:10:10 tyoe thing
-  """
-  # split into parts
-  parts = [part0.strip() for part0 in string.split(',')]
-  isels = []
-  for part in parts:
-    # if syntax a:b[:c]
-    if len(part.split(':')) > 1:
-      split_parts = [int(index) for index in part.split(':')]
-
-      # if a:b
-      if len(split_parts) == 2:
-        ifrom, ito = split_parts
-        istep = 1
-      # else: a:b:c
-      else:
-        ifrom, ito, istep = split_parts
-
-      # make into a list
-      isels += list(np.r_[ifrom:ito:istep])
-
-    # else: single index
-    else:  # no smart indexing
-      isels.append(int(part))
-
-  if len(isels) == 1:
-    isels = isels[0]
-
-  return isels
-
-
-def select_from_list(list_, multi=False, return_indices=False):
-  """
-  select an option form a list of options
-
-  arguments:
-  ----------
-  list_ : array-like
-          The array-like from which to select an option
-  multi : bool, default=False
-          flag that indicates if it is acceptable to select multiple options
-  return_indices : bool, default=False
-                   whether to return the indices or the options themselves (strings)
-
-  returns:
-  --------
-  out : array-like of str or ints
-        Depending on the *return_indices* flag it returns an array-like containing strings or
-        indices
-  """
-  class MultiError(Exception):
-    """ error when only a single selection is valid, but multiple are found """
-
-  for idx, item in enumerate(list_):
-    print(f"  [{idx:2d}] {item}")
-
-  # change string depending on multi
-  if multi:
-    qstring = "select items from the list - multiple items allowed: "
-  else:
-    qstring = "select a single item in the list: "
-
-  answer = input(qstring)
-  indices = eval_string_of_indices(answer)
-
-  # check if an error must be raised
-  if multi is False:
-    if not np.isscalar(indices):
-      raise MultiError(f"{len(indices)} indices returned, but only 1 is allowed")
-
-  # check if the answer makes sense
-  valid_indices = np.r_[:len(list_)]
-  if np.union1d(valid_indices, indices).size > valid_indices.size:
-    raise ValueError(f"The given option indices (={indices}) are not (all) valid options")
-
-  if return_indices:
-    return indices
-  else:
-    return list_[indices]
-
-
-def markerline(marker, length=None, text=None, doprint=True, edge=None):
-  """
-  print a header line with some text in the middle
-
-  arguments:
-  ----------
-  marker : str
-           The string with which to make the line
-  length : None or int, default=None
-           The length of the line, if None, the terminal size is taken as the length
-  text : str or None, default=None
-         The text to be placed in the center. If None, not text is displayed
-  doprint : bool, default=True
-            flag to state if the line must be printed or only returned
-  edge : None or str, default=None
-         The character at the edges of the line. If None edge=marker
-
-  returns:
-  --------
-  line : str
-         The created line
-  """
-  if length is None:
-    length = os.get_terminal_size().columns
-
-  if text is None:
-    text = ""
-
-  if edge is None:
-    edge = marker
-
-  offset = len(text)
-  lsize1 = (length - 2 - offset)//2
-  lsize2 = length - 2 - lsize1 - offset
-
-  line = f"{edge}{lsize1*marker}{text}{lsize2*marker}{edge}"
-
-  if doprint:
-    print(line)
-
-  return line
-
-
-def print_in_columns(strlist, maxlen='auto', sep='', colwidths=None, print_=True,
-                     shorten_last_col=False, hline_at_index=None, hline_marker='-',
-                     what2keep='end'):
-  """
-  print a list of strings as a row with n columns
-  """
-  if maxlen is None:
-    maxlen = 100000000
-  elif maxlen == 'auto':
-    maxlen = os.get_terminal_size().columns
-
-  # check the column widths if they are given
-  if colwidths is not None:
-    if maxlen != arrayify(colwidths).sum():
-      raise ValueError(f"The sum of column widths ({arrayify(colwidths).sum()}) is not equal "
-                       + "to the max length ({maxlen})")
-
-  # check how many rows
-  strarr = arrayify(strlist)
-  nr, nc = strarr.shape
-
-  # get maximum per column in characters
-  colsizes_needed = np.zeros((nc,), dtype=np.int_)
-  for ic in range(nc):
-    for ir in range(nr):
-      colsizes_needed[ic] = np.fmax(colsizes_needed[ic], len(strarr[ir, ic]))
-
-  # get total size
-  total_size_needed = sum(colsizes_needed) + (2 + len(sep))*(nc - 1)
-
-  # check if the total size does not exceed the available size
-  if total_size_needed > maxlen:
-    if shorten_last_col:
-      colsizes_needed[-1] = colsizes_needed[-1] - total_size_needed + maxlen - 1
-    else:
-      maxlen = total_size_needed - 2
-      # raise ValueError("The total amount of space required does not fit in the available space")
-
-  # build the string
-  lines = []
-  for ir in range(nr):
-    line = ''
-    for ic in range(nc):
-      sstr = short_string(strarr[ir][ic], colsizes_needed[ic], what2keep=what2keep)
-      line += f" {sstr:{colsizes_needed[ic]}s} {sep}"
-
-    # adjust edges
-    line = line[1:-1]
-
-    # if print_:
-    #   print(line)
-
-    lines.append(line)
-
-  if hline_at_index is not None:
-    nof_lines = len(lines)
-    hline = hline_marker*(min(maxlen, total_size_needed) + len(sep))
-    hline_at_indices_lst = [nof_lines + idx + 1 if idx < 0 else idx
-                            for idx in listify(hline_at_index)]
-    # get the indices backwards
-    hlines_at_indices = np.sort(hline_at_indices_lst)[-1::-1]
-    for iline in hlines_at_indices:
-      lines.insert(iline, hline)
-
-  if print_:
-    for line in lines:
-      print(line)
-
-  return lines
-
-
-def pixels_under_line(abcvec, xvec, yvec, mode='ax+by=c', upscale_factor=4):
-  """
-  find all the pixels under a line for a line equation
-  """
-  dx = np.mean(np.diff(xvec))
-  dy = np.mean(np.diff(yvec))
-
-  upscale_factor = arrayify(upscale_factor)
-  # correct for single us factor value
-  if upscale_factor.size == 1:
-    upscale_factor = upscale_factor*np.ones((2,), dtype=np.int_)
-
-  # normalize resolution
-  xveci = xvec/dx
-  yveci = yvec/dy
-
-  # make vector 1:x (remove negative values)
-  xvecn = xveci - np.min(xveci)
-  yvecn = yveci - np.min(yveci)
-
-  # upscale to allow overlap and fill the line
-  xvecn = np.r_[xvecn[0]:xvecn[-1]:1/upscale_factor[0]]
-  yvecn = np.r_[yvecn[0]:yvecn[-1]:1/upscale_factor[1]]
-
-  # convert mode to 'ax+by=c'
-  if mode == 'y=ax+b':
-    a = abcvec[0]
-    b = -1
-    c = -abcvec[1]
-
-  elif mode == 'x=ay+b':
-    a = 1
-    b = -abcvec[0]
-    c = abcvec[1]
-
-  elif mode == 'ax+by+c':
-    a = abcvec[0]
-    b = abcvec[1]
-    c = abcvec[2]
-  else:
-    raise ValueError(f"The chosen *mode* ({mode}) is not valid")
-
-  # modify abc according to scaling done before
-  a = a*dx
-  b = b*dy
-  c = c + a + b - a*xveci.min() - b*yveci.min()
-
-  size_grid = (yvec.size, xvec.size)
-  # check all x positions and find corresponding y positions
-  xfnd = (-b*yvecn + c)/a
-  xfndr = np.int_(xfnd + 0.5)
-  yfnd = (-a*xvecn + c)/b
-  yfndr = np.int_(yfnd + 0.5)
-  xvecnr = np.int_(xvecn + 0.5)
-  yvecnr = np.int_(yvecn + 0.5)
-
-  # pylint: disable=unsubscriptable-object,E1135,E1133
-  Ivalid_y = np.argwhere([elm in yvecnr for elm in yfndr]).ravel()
-  Ipix_y = np.ravel_multi_index((yfndr[Ivalid_y], xvecnr[Ivalid_y]), size_grid)
-
-  # Check all y positions and find corresponding x positions
-  Ivalid_x = np.argwhere([elm in xvecnr for elm in xfndr]).ravel()
-  Ipix_x = np.ravel_multi_index((yvecnr[Ivalid_x], xfndr[Ivalid_x]), size_grid)
-  # pylint: enable=unsubscriptable-object,E1135,E1133
-  # output
-  Ipix = np.union1d(Ipix_x, Ipix_y)
-
-  return Ipix
-
-
-def _axplusbyisc_to_yisaxplusb(coefs):
-  """
-  convert ax+by=c to y=ax+b
-  """
-  a_in, b_in, c_in = coefs
-
-  a_out = -a_in/b_in
-  b_out = c_in/b_in
-
-  return a_out, b_out
-
-
-def _axplusbyisc_to_xisayplusb(coefs):
-  """
-  convert ax+by=c to x=ay+b
-  """
-  a_in, b_in, c_in = coefs
-
-  a_out = -b_in/a_in
-  b_out = c_in/a_in
-
-  return a_out, b_out
-
-
-def _yisaxplusb_to_axplusbyisc(coefs):
-  """
-  convert y=ax+b to ax+by=c
-  """
-  a_in, b_in = coefs
-  return -a_in, 1., b_in
-
-
-def _xisayplusb_to_axplusbyisc(coefs):
-  """
-  convert x=ay+b to ax+by=c
-  """
-  a_in, b_in = coefs
-  return 1., -a_in, b_in
-
-
-def _yisaxplusb_to_xisayplusb(coefs):
-  """
-  convert y=ax+b to x=ax+b
-  """
-  a_in, b_in = coefs
-
-  return 1./a_in, -b_in/a_in
-
-
-def _xisayplusb_to_yisaxplusb(coefs):
-  """
-  convert x=ay+b to y=ax+b
-  """
-  a_in, b_in = coefs
-  return 1./a_in, -b_in/a_in
-
-
-def convert_line_coefficients(coefs, fmt_in, fmt_out='ax+by=c'):
-  """
-  convert line formats
-  """
-  # corner case: input equal to output format
-  coefs = [np.float_(coef) for coef in coefs]
-  if fmt_in == fmt_out:
-    return coefs
-
-  function_table = {'ax+by=c': {'y=ax+b': _axplusbyisc_to_yisaxplusb,
-                                'x=ay+b': _axplusbyisc_to_xisayplusb},
-                    'y=ax+b': {'ax+by=c': _yisaxplusb_to_axplusbyisc,
-                               'x=ay+b': _yisaxplusb_to_xisayplusb},
-                    'x=ay+b': {'ax+by=c': _xisayplusb_to_axplusbyisc,
-                               'y=ax+b': _xisayplusb_to_yisaxplusb}}
-  # select function
-  func = function_table[fmt_in][fmt_out]
-
-  # get the coefficients
-  coefs = func(coefs)
-
-  return coefs
-
-
-def check_parallel_lines(line1, line2, fmt1='ax+by=c', fmt2='ax+by=c'):
-  """
-  check if two lines are parallel
-  """
-  # convert to ax+by=c
-  line1_ = convert_line_coefficients(line1, fmt_in=fmt1, fmt_out='ax+by=c')
-  line2_ = convert_line_coefficients(line2, fmt_in=fmt2, fmt_out='ax+by=c')
-
-  if line1_[0] == line2_[0] and line1_[1] == line2_[1]:
-    return True
-  else:
-    return False
-
-
-def intersection_infinite_lines(line1, line2, fmt1='ax+by=c', fmt2='ax+by=c', no_int_value=None):
-  """
-  calculate the intersect point of two lines
-  """
-  # convert to ax+by=c formats
-
-  a1, b1, c1 = convert_line_coefficients(line1, fmt1)
-  a2, b2, c2 = convert_line_coefficients(line2, fmt2)
-
-  # corner case: parallel lines
-  if check_parallel_lines(line1, line2, fmt1=fmt1, fmt2=fmt2):
-    return no_int_value
-
-  # is horizontal line
-  if np.isclose(a1, 0.) and np.isclose(b1, 1.):
-    y_int = c1
-  elif np.isclose(a2, 0.) and np.isclose(b2, 1.):
-    y_int = c2
-  else:
-    y_int = (c2/a2 - c1/a1)/(b2/a2 - b1/a1)
-
-  # is vertical line
-  if np.isclose(a1, 1.) and np.isclose(b1, 0.):
-    x_int = c1
-  elif np.isclose(a2, 1.) and np.isclose(b2, 0.):
-    x_int = c2
-  else:
-    x_int = (c2/b2 - c1/b1)/(a2/b2 - a1/b1)
-
-  return x_int, y_int
-
-
-def intersection_finite_lines(p1, p2, q1, q2, no_int_value=None):
-  """
-  calculate the intersection point between two finite lines (or line sections) if any
-  """
-  # calculate the brackets for p and q regarding x and y positions
-  px = bracket(np.array([p1[0], p2[0]]))
-  qx = bracket(np.array([q1[0], q2[0]]))
-  py = bracket(np.array([p1[1], p2[1]]))
-  qy = bracket(np.array([q1[1], q2[1]]))
-
-  # check where/if the infinite lines have an intersection
-  linep = line_coefs_from_points(*p1, *p2)
-  lineq = line_coefs_from_points(*q1, *q2)
-
-  s_int = no_int_value
-  s_int_inf = intersection_infinite_lines(linep, lineq, no_int_value=None)
-  if s_int_inf is not None:
-    # check if s_int_inf is between the end points of BOTH lines
-    is_valid = px[0] <= s_int_inf[0] <= px[1]
-    is_valid *= py[0] <= s_int_inf[1] <= py[1]
-    is_valid *= qx[0] <= s_int_inf[0] <= qx[1]
-    is_valid *= qy[0] <= s_int_inf[1] <= qy[1]
-    if is_valid:
-      s_int = s_int_inf
-
-  return s_int
-
-
-def intersection_finite_and_infinite_lines(line, p1, p2, no_int_value=None):
-  """
-  calculate the intersection of a finite and an infinite line
-  """
-  # calculate the brackets for p and q regarding x and y positions
-  px = bracket(np.array([p1[0], p2[0]]))
-  py = bracket(np.array([p1[1], p2[1]]))
-
-  # check where/if the infinite lines have an intersection
-  linep = line_coefs_from_points(*p1, *p2)
-
-  s_int = no_int_value
-  s_int_inf = intersection_infinite_lines(linep, line, no_int_value=None)
-  if s_int_inf is not None:
-    # check if s_int_inf is between the end points of BOTH lines
-    is_valid = px[0] <= s_int_inf[0] <= px[1]
-    is_valid *= py[0] <= s_int_inf[1] <= py[1]
-    if is_valid:
-      s_int = s_int_inf
-
-  return s_int
-
-
-def distance_point_to_line(xpt, ypt, line, linefmt='ax+by=c'):
-  """
-  calculate the distance between a point and a line
-  """
-  a_line, b_line, c_line = convert_line_coefficients(line, linefmt)
-
-  # c-coefficient indicates the distance
-  c_pt = a_line*xpt + b_line*ypt
-
-  # this is the distance (perpendicular)
-  delta_c = np.abs(c_pt - c_line)
-
-  return delta_c
-
-
-def distance_point_to_line_segment_INCORRECT(pt, pline1, pline2):
-  """
-  calculate the distance between a line SEGMENT and a point
-  
-  for the distance between a point and a INFINITE line given by ax+b, see 'distance_point_to_line'
-  
-  arguments:
-  ----------
-  pt : 2-array-like of floats
-       The point given as an array-like of 2 elements (x and y)
-  pline1 : 2-array-like of floats
-           The first end-point of the line segment in (x, y) coordinates
-  pline2 : 2-array-like of floats
-           The second end-point of the line segment in (x, y) coordinates
-  
-  returns:
-  --------
-  retval : [ float | bool]
-           if test_against is None, the return value is the shortest distance between the point
-           and the line segment.
-           if test_against is a float, the return value is a boolean indicating whether the
-           distance is LARGER than the test_against value.
-  """
-  # break into pieces for easier reading
-  x0, y0 = pt
-  x1, y1 = pline1
-  x2, y2 = pline2
-
-  # algo is taken from wikipedia 'Distance_from_a_point_to_a_line' page!
-  numerator = np.abs((x2 - x1)*(y1 - y0) - (x1 - x0)*(y2 - y1))
-  denominator = np.sqrt((x2 - x1)**2 + (y2 - y1)**2)
-  dist = numerator/denominator
-
-  # this distance is the entire line, it must be cut
-  return dist
-
-
-def line_coefs_from_points(x1, y1, x2, y2, fmt='ax+by=c'):
-  """
-  get the coefficient for a line from two points
-  """
-  x1 = np.float_(x1)
-  x2 = np.float_(x2)
-  y1 = np.float_(y1)
-  y2 = np.float_(y2)
-
-  dx = x1 - x2
-  dy = y1 - y2
-
-  if np.isclose(dx, 0.):
-    # is vertical line
-    a = 1.
-    b = 0.
-    c = np.mean([x1, x2])
-  elif np.isclose(dy, 0.):
-    a = 0.
-    b = 1.
-    c = np.mean([y1, y2])
-  else:
-    slope = dy/dx
-    offset = np.mean([y1 - slope*x1,
-                      y2 - slope*x2])
-    a = -slope
-    b = 1.
-    c = offset
-
-  # output format
-  if fmt == 'ax+by=c':
-    return a, b, c
-  elif fmt == 'y=ax+b':
-    a_ = -a/b
-    b_ = c/b
-    return a_, b_
-  elif fmt == 'x=ay+b':
-    a_ = -b/a
-    b_ = c/a
-    return a_, b_
-  else:
-    raise ValueError(f"The value given for *fmt={fmt}* is not valid.")
-
-
-def is_point_on_line(lp1, lp2, pt, infinite_line=True):
-  """
-  check if a point is on a line section
-  """
-  is_on_line = False
-  line = line_coefs_from_points(*lp1, *lp2)
-
-  dist = distance_point_to_line(*pt, line)
-
-  if np.isclose(dist, 0.):
-    if infinite_line:
-      is_on_line = True
-    else:
-      # check if it is between the lp1 and lp2
-      if np.fmin(lp1[0], lp2[0]) <= pt[0] <= np.fmax(lp1[0], lp2[0]):
-        if np.fmin(lp1[1], lp2[1]) <= pt[1] <= np.fmax(lp1[1], lp2[1]):
-          is_on_line = True
-
-  return is_on_line
-
-
-def intersections_line_and_circle(circ, p1, p2, is_segment=False, makeplot=False):
-  """ 
-  Find the intersection points (0, 1 or 2) of a line and an circle
-  """
-  # unpack the circle definition (x, y and radius)
-  x1_, y1_ = p1
-  x2_, y2_ = p2
-  xc, yc, rc = circ
-
-  # correct for the xc, yc not being equal to zero..to be able to use a simpler equation
-  x1 = x1_ - xc
-  x2 = x2_ - xc
-  y1 = y1_ - yc
-  y2 = y2_ - yc
-
-  # some helper variables
-  dx = x2 - x1
-  dy = y2 - y1
-  dr = np.sqrt(dx**2 + dy**2)
-  D = np.linalg.det(np.array([[x1, x2],
-                              [y1, y2]]))
-
-  # calculate the number of intersection points
-  det = (rc**2)*(dr**2)-D**2
-  if det < 0:
-    xis = np.array([])
-    yis = np.array([])
-
-  # else: there is at least 1 intersecting point
-  else:
-    # calculate points of intersection for the infinite line (not a segment yet)
-    xis = (D*dy + np.array([1, -1])*np.sign(dy)*dx*np.sqrt((rc*dr)**2 - D**2))/(dr**2)
-    yis = (-D*dx + np.array([1, -1])*np.abs(dy)*np.sqrt((rc*dr)**2 - D**2))/(dr**2)
-
-    # correct for the offset again
-    xis += xc
-    yis += yc
-
-  # check against a segment
-  if is_segment:
-    is_valids = []
-    for xi, yi in zip(xis, yis):
-      is_valid = is_point_on_line(p1, p2, (xi, yi), infinite_line=False)
-      is_valids.append(is_valid)
-
-    # keep only the valid ones
-    xis = xis[is_valids]
-    yis = yis[is_valids]
-
-  # plot
-  if makeplot:
-    colors = ['g', 'b', 'r']
-    color = colors[1 + np.sign(det).astype(int)]
-    # plot the circle
-    _, ax = plt.subplots(1, 1, num=figname("intersections line and circle plot"))
-    qplot(ax, (x1_, x2_), (y1_, y2_), 'ko-', aspect='equal')
-    if len(xis) > 0:
-      qplot(ax, xis, yis, 'ko', mfc='none')
-    circart = Circle((xc, yc), rc, fc=color, ec='k')
-
-    ax.add_patch(circart)
-    ax.relim()
-    ax.autoscale(True)
-    plt.draw()
-    plt.pause(1e-2)
-
-  return xis, yis
-
-
-def intersections_line_and_box(bl, tr, line, line_fmt='ax+by=c'):
-  """
-  calculate the intersection points for a line with a rectangular box
-  """
-
-  # handle inputs
-  xbl, ybl = bl
-  xtr, ytr = tr
-
-  line_ = convert_line_coefficients(line, line_fmt, 'ax+by=c')
-
-  # make 4 lines for the box
-  linecoefs = {'left': [1., 0., xbl],
-               'bottom': [0., 1., ybl],
-               'top': [0., 1., ytr],
-               'right': [1., 0., xtr]}
-
-  sectionedges = {'left': [(xbl, ybl), (xbl, ytr)],
-                  'bottom': [(xbl, ybl), (ytr, ybl)],
-                  'top': [(xbl, ytr), (xtr, ytr)],
-                  'right': [(xtr, ybl), (xtr, ytr)]}
-  # make the output dictionary
-  is_inside = False
-  outdict = dict.fromkeys(linecoefs.keys())
-  for name in linecoefs:
-    p_int = intersection_finite_and_infinite_lines(line_, *sectionedges[name])
-    outdict[name] = p_int
-
-    if p_int is not None:
-      is_inside = True
-
-  outdict['is_inside'] = is_inside
-
-  return outdict
-
-
-def is_line_from_points_in_box(bl, tr, pt1, pt2):
-  """
-  calculate if a line through 2 points is inside a box
-  """
-  line = line_coefs_from_points(*pt1, *pt2)
-
-  intdict = intersections_line_and_box(bl, tr, line)
-
-  return intdict['is_inside']
-
-
-def strip_sep_from_string(text, sep='_'):
-  """
-  process the text parts regarding glueing character (underscore)
-  """
-  # sep at beginning
-  text_ = text[1:] if text.startswith(sep) else text
-  _text_ = text_[:-1] if text_.endswith(sep) else text_
-
-  return _text_
-
-# ====================== WARNINGS AND SETTINGS ============================
-# set the warnings format
-# update the display of warnings
-# pylint: disable-next=unused-argument
-def _formatted_warning(message, category, filename, lineno, line=None):
-  strbuf = "  "
-  strline = "-"*30
-  message = ("\"" + str(message).strip() + "\"").replace("\n", "\n" + strbuf + " ")
-  message = strbuf + message
-
-  # get length of top part
-  # pylint: disable=duplicate-string-formatting-argument
-  str_top = f"{strline} {category.__name__}, {os.path.basename(filename)}:{lineno} {strline}"
-  nchars_top = len(str_top)
-  fmt = f"\n{str_top}\n{message}\n{'-'*nchars_top}\n\n"
-  return fmt
-
-
-def set_warnings_format():
-  """
-  set the format of the warnings to what I am accustomed to
-  """
-  print("overwriting warnings format .. ", end="")
-  warnings.formatwarning = _formatted_warning
-  print("done!")
-
-  return None
-
-
-def set_autolimit_mode():
-  """ set the autolimit mode to 'round_numbers' to force limits on the axis' min/max """
-
-  print("Setting the autolimit_mode to 'round_numbers' to force limits on the axis' min/max .. ",
-        end="")
-  plt.rcParams['axes.autolimit_mode'] = 'round_numbers'
-  print("done!")
-
-  return None
-
-# =============== CODE TO RUN ==================================
-set_warnings_format()
-
-set_autolimit_mode()
+"""
+auxtools module
+
+this module contains all kinds of helpfull scripts that are stripped of any relations with projects
+or other thales-based links
+"""
+
+# import files
+# pylint: disable=too-many-lines
+# pylint: disable=wrong-import-order
+# pylint: disable=useless-return
+# basics
+import os
+import numpy as np
+import matplotlib.pyplot as plt
+import pandas as pd
+import warnings
+import tkinter as tk
+import time
+
+# more exotic ones
+import re
+import datetime as dtm
+from copy import deepcopy
+import numexpr as ne
+import glob
+import inspect
+from itertools import cycle
+
+# sub-modules for scipyt
+from scipy.interpolate import interp1d
+from scipy.special import factorial
+import scipy.signal.windows as spsw
+from scipy.fftpack import fftshift
+from scipy.signal import find_peaks, convolve2d
+
+# matplotlib sub-modules
+from matplotlib.legend import Legend
+from matplotlib.colors import to_rgb, to_rgba
+from matplotlib.cm import get_cmap
+from matplotlib.gridspec import GridSpec
+from matplotlib.patches import Polygon, Circle
+import matplotlib.transforms as mtrans
+import matplotlib.dates as mdates
+
+# used sporadically
+# pylint: disable-next=E0611
+from skimage.color import rgb2gray
+import pdb  # noqa
+import sys # noqa
+
+# import all subfunctions
+from .cmaps import * # noqa
+
+# constants
+LIGHTSPEED_RADAR = 299706720.0
+R_EARTH = 6371.0088e3
+T0 = 290
+
+# use_levels:
+# 0: use always
+# 1: use for most cases (kg, meters,...)
+# 2: specific cases (hectopascal comes to mind)
+# 3: don't know any case for now
+si_prefixes = {-30: dict(sf=None, name="one quintillionth", prefix="quecto", sym='q', use_level=0),
+               -27: dict(sf=None, name="one quadrilliardth", prefix="ronto", sym='r', use_level=0),
+               -24: dict(sf=None, name="one quadrillionth", prefix="yocto", sym='y', use_level=0),
+               -21: dict(sf=None, name="one trilliardth", prefix="zepto", sym='z', use_level=0),
+               -18: dict(sf=None, name="one trillionth", prefix="atto", sym='a', use_level=0),
+               -15: dict(sf=None, name="one billiardth", prefix="femto", sym='f', use_level=0),
+               -12: dict(sf=None, name="one billionth", prefix="pico", sym='p', use_level=0),
+               -9: dict(sf=None, name="one milliardth", prefix="nano", sym='n', use_level=0),
+               -6: dict(sf=None, name="one millionth", prefix="micro", sym='u', use_level=0),
+               -3: dict(sf=None, name="one thousandth", prefix="milli", sym='m', use_level=0),
+               -2: dict(sf=None, name="one hundreth", prefix="centi", sym='c', use_level=1),
+               -1: dict(sf=None, name="one tenth", prefix="deci", sym='d', use_level=1),
+               0: dict(sf=None, name="one", prefix="", sym='', use_level=0),
+               +1: dict(sf=None, name="ten", prefix="deca", sym='da', use_level=3),
+               +2: dict(sf=None, name="hundred", prefix="hecto", sym='h', use_level=2),
+               +3: dict(sf=None, name="thousand", prefix="kilo", sym='k', use_level=0),
+               +6: dict(sf=None, name="million", prefix="mega", sym='M', use_level=0),
+               +9: dict(sf=None, name="milliard", prefix="giga", sym='G', use_level=0),
+               +12: dict(sf=None, name="billion", prefix="tera", sym='T', use_level=0),
+               +15: dict(sf=None, name="billiard", prefix="peta", sym='P', use_level=0),
+               +18: dict(sf=None, name="trillion", prefix="exa", sym='E', use_level=0),
+               +21: dict(sf=None, name="trilliard", prefix="zetta", sym='Z', use_level=0),
+               +24: dict(sf=None, name="quadrillion", prefix="yotta", sym='Y', use_level=0),
+               +27: dict(sf=None, name="quadrilliard", prefix="ronna", sym='R', use_level=0),
+               +30: dict(sf=None, name="quintillion", prefix="quetta", sym='Q', use_level=0)}
+
+confidence_table = pd.Series(
+    index=[0.005, 0.01, 0.025, 0.05, 0.1, 0.2, 0.25, 0.3, 0.4, 0.5, 0.6, 0.7, 0.75, 0.8, 0.9, 0.95,
+           0.975, 0.99, 0.995],
+    data=[0.010, 0.020, 0.051, 0.103, 0.211, np.nan, np.nan, np.nan, np.nan, np.nan, np.nan,
+          np.nan, np.nan, np.nan, 4.605, 5.991, 7.378, 9.210, 10.597])
+
+# interpolate the nan's
+confidence_table.interpolate(method='cubic', inplace=True)
+
+
+# CLASSES
+class IncorrectNumberOfFilesFoundError(Exception):
+  """ Incorrect number of files is found """
+
+
+class NotInvertibleDictError(Exception):
+  """ The dictionary to invert is not invertible (non-unique values most likely) """
+
+
+class DimensionError(Exception):
+  """ and exception for when some reshaping cannot work due to incorrect dimensions """
+
+
+# FUNCTIONS
+def check_sockets(iprange, port=5025, timeout=1., sufrange=np.r_[2:255]):
+    """
+    check all sockets in a certain IP range
+
+    arguments:
+    ----------
+    iprange : str
+              an IP-range in the form of a string, such as '192.168.1'
+    port : int, default=5025
+           port number, default is the TCP/IP port of 5025
+    timeout : float, default=1.
+              timeout in seconds to wait for a connection to be created
+    sufrange : array-like, default=np.r_[2:255]
+               an array-like containing the suffix range to check. the full range is the default;
+               from 2 upto and including 254. Note that 1 and 255 are not valid component addresses
+
+    returns:
+    --------
+    valid_addresses_list : list
+                           a list containing the addresses with which connection could be
+                           established
+    """
+    # pylint: disable=import-outside-toplevel
+    import pyvisa
+    import socket
+
+    ipparts = iprange.split('.')
+    ipprefix = '.'.join(ipparts[:3])
+
+    # open socket
+    rm = pyvisa.ResourceManager()
+    valid_addresses_list = []
+    for ipsuf in sufrange:
+        ip2chk = ipprefix + f'.{ipsuf}'.format(ipsuf)
+        sock_ = socket.socket()
+        sock_.settimeout(timeout)
+        conncode = sock_.connect_ex((ip2chk, port))
+        if conncode == 0:
+            print(f" - {ip2chk} --> connected", end='')
+            valid_addresses_list.append(ip2chk)
+            dev = rm.open_resource(f'TCPIP0::{ip2chk}::{port}::SOCKET')
+            dev.read_termination = '\n'
+            dev.write_termination = '\n'
+            try:
+              idn = dev.query("*idn?")
+              print(f" ({idn})")
+            except pyvisa.VisaIOError as err:
+              print(f" (no identification because of VisaIOError: '{err.description}')")
+        else:
+            print(f" - {ip2chk} -- FAIL")
+
+    return valid_addresses_list
+
+
+def print_fraction(floatval, dotreplacement, ndec=1):
+  """
+  print a fraction without using a dot. For instance: 3.3V -> 3V3
+  """
+  first_int = int(floatval)
+  frac = floatval - first_int
+  second_int = int(0.5 + np.power(10, ndec)*frac)
+
+  output = f"{first_int}{dotreplacement}{second_int}"
+
+  return output
+
+
+def popup(message, title="Next up", add_title_to_message=True, silence=False, yesno=False):
+  """
+  display a pop-up
+  """
+  root = tk.Tk()
+  root.iconify()
+  if add_title_to_message:
+    message = f"{title}: {message}"
+
+  answer = None
+  if not silence:
+    if yesno:
+      answer = tk.messagebox.askyesno(title, message)
+    else:
+      answer = tk.messagebox.showinfo(title=title, message=message, parent=root)
+  else:
+    if yesno:
+      answer = True
+
+  root.destroy()
+
+  return answer
+
+
+def isnumber(strs):
+  """ check if strings represent a number. Floating point number or other representations count! """
+  allowed_chars = ['.', 'e', '-', '+', 'E']
+  is_scalar = np.isscalar(strs)
+
+  strs = listify(strs)
+  tfs = []
+  for str_ in strs:
+    # remove all other objects
+    cleanstr = remove_chars_from_str(str_, allowed_chars)
+    tfs.append(cleanstr.isnumeric())
+
+  ret = tfs
+  if is_scalar:
+    ret = ret[0]
+
+  return ret
+
+
+def invert_dict(mydict):
+  """ invert the dict, keys <--> values """
+  # check if the dict is invertible
+  values = list(mydict.values())
+  unq_values = np.unique(values)
+  if len(values) > len(unq_values):
+    raise NotInvertibleDictError("The dict given is not invertible since double values occur")
+
+  invdict = dict.fromkeys(mydict.values())
+  for key, value in mydict.items():
+    invdict[value] = key
+
+  return invdict
+
+
+def plot_interval_patch(xdata, ydata, axis=0, stat='minmax', ax=None, **plotkwargs):
+  """
+  plot an interval patch
+  """
+  # check data
+  if ydata.ndim != 2:
+    raise ValueError("The 'ydata' argument must be a ndarray of 2 dimensions")
+
+  if stat.endswith('minmax'):
+    mindata = np.min(ydata, axis=axis)
+    maxdata = np.max(ydata, axis=axis)
+
+  elif stat.endswith('std'):
+    nof_chars = len('std')
+    if len(stat) == nof_chars:
+      factor = 1.
+    else:
+      factor = float(stat[:-(nof_chars+1)])
+
+    meandata = np.mean(ydata, axis=axis)
+    stddata = np.std(ydata, axis=axis)
+
+    mindata = meandata - factor*stddata
+    maxdata = meandata + factor*stddata
+
+  else:
+    raise ValueError(f"The 'stat' keyword argument value given ({stat}) is not valid!")
+
+  # find the upper and lower lines
+  verts = [*zip(xdata, maxdata), *zip(xdata[-1::-1], mindata[-1::-1])]
+  poly = Polygon(verts, **plotkwargs)
+  print(verts)
+
+  if ax is None:
+    ax = plt.gca()
+    plt.show(block=False)
+    plt.draw()
+
+  ax.add_artist(poly)
+  plt.draw()
+
+  return poly
+
+
+def pick_from_interval(minval, maxval, nof_samples=1):
+  """
+  pick a sample from the interval defined by min and max
+  """
+  pick_rel = np.random.random_sample(nof_samples)
+
+  drange = datarange([minval, maxval])
+  minval = min([minval, maxval])
+  pick = drange*pick_rel + minval
+
+  if nof_samples == 1:
+    pick = pick.item()
+
+  return pick
+
+
+def angled(cvals, axis=-1, unwrap=False, icenter=None, wrap_range=(-180, 180)):
+  """
+  return an angle in degrees
+
+  arguments:
+  ----------
+  cvals : [ array-like | float | int ]
+          A complex value or an array-like of complex values for which the angle in degrees must
+          be calculated
+  axis : int, default=-1
+         The axis along which the phase must be unwrapped. Is moot when unwrap=False
+  unwrap : bool, default=False
+           Whether or not to unwrap the phase. Works with 'icenter' and 'axis'
+  icenter : [ int | None], default=None
+            if not None, the index given on the axis given by 'axis' is set to 0 degrees. the rest
+            is all relative to this index
+  
+  Returns:
+  --------
+  angvals : [ array-like | float ]
+            The angle (whether unwrapped or not) in degrees. Can be a single float or an
+            array-like of floats
+  """
+  cvals = np.squeeze(cvals)
+  if unwrap:
+    angvals = np.rad2deg(np.unwrap(np.angle(cvals), axis=axis))
+  else:
+    angvals = np.angle(cvals, deg=True)
+    # apply wrap_range
+    if not np.isscalar(angvals):
+        tf_below = angvals < wrap_range[0]
+        tf_above = angvals > wrap_range[1]
+        angvals[tf_below] = angvals[tf_below] + 360.
+        angvals[tf_above] = angvals[tf_above] - 360.
+
+  if icenter is not None:
+    angvals_center = np.expand_dims(angvals.take(icenter, axis=axis), axis=axis)
+
+    # do the correction
+    angvals -= angvals_center
+
+  return angvals
+
+
+def timestamp(dt=None, short=False, fmt=None):
+  """ get the timestamp """
+  if dt is None:
+    dt = dtm.datetime.now()
+  # first is for sorting, maximually short
+  if fmt is None:
+    if short:
+      tstr = dtm.datetime.strftime(dt, "%Y%m%d_%H%M%S")
+
+    # slightly longer and more readable
+    else:
+      tstr = dtm.datetime.strftime(dt, "%H:%M:%S, %d %b %Y")
+  else:
+    tstr = dtm.datetime.strftime(dt, fmt)
+
+  return tstr
+
+
+def add_colorbar(cdata=None, fig=None, nof_ticks=None, axs=None, fmt="{:0.2f}", cbarlabel='',
+                 **kwargs):
+  """
+  wrapper around the colorbar
+  """
+
+  if nof_ticks is None:
+    cbticks = None
+  else:
+    # not implemented, but must find the full range (pmin to pmax) first and step make the steps
+    # cbticks = np.linspace(pmin, pmax, 11)
+    raise NotImplementedError("Providing the *nof_ticks* parameter is not implemented yet")
+
+  if axs is None:
+    if fig is None:
+      fig = plt.gcf()
+    axs = np.array(fig.axes)
+  elif isinstance(axs, plt.Axes):
+    axs = np.array([axs])
+
+  if cdata is None:
+    im = axs[0].get_images()[0]
+  elif isinstance(cdata, plt.Axes):
+    im = cdata.get_images()[0]
+  else:
+    im = cdata
+
+  cb = plt.colorbar(im, ax=axs.ravel().tolist(), ticks=cbticks, **kwargs)
+
+  # get the ticks back
+  ticks = cb.get_ticks()
+  # add the min/max to it
+  cmin, cmax = im.get_clim()
+  ticks_new = np.linspace(cmin, cmax, ticks.size+2)
+  print(ticks_new)
+  ticklabels = print_list(ticks_new, floatfmt=fmt).split(', ')
+  cb.set_ticks(ticks_new, update_ticks=True)
+  plt.draw()
+  plt.pause(1e-4)
+  cb.set_ticklabels(ticklabels, update_ticks=True)
+  cb.ax.set_ylabel(cbarlabel, rotation=-90, va='bottom', fontsize=8, fontweight='normal')
+  print(ticklabels)
+  plt.draw()
+
+  return cb
+
+
+def remove_chars_from_str(string, skipped_chars=(' ', ',', '.', ':', ';', '/', '_', '-', '+')):
+  """
+  remove certain characters from a string
+  """
+  for char in skipped_chars:
+    string = string.replace(char, '')
+
+  return string
+
+
+def find_between_indices(datavec, values, notfound=None):
+  """
+  find the indices between which the value is found
+  """
+  datavec = arrayify(datavec)
+
+  # get the values
+  isscalar = np.isscalar(values)
+  if isscalar:
+    values = listify(values)
+
+  indices = []
+  for val in values:
+    indices_ = [notfound]*2
+    # below
+    ibelows = np.argwhere(datavec <= val)
+    if ibelows.size > 0:
+      indices_[0] = ibelows.item(-1)
+
+    # above
+    iaboves = np.argwhere(datavec >= val)
+    if iaboves.size > 0:
+      indices_[1] = iaboves.item(0)
+
+    # append to indices
+    indices.append(indices_)
+
+  if isscalar:
+    retval = indices[0]
+  else:
+    retval = indices
+
+  return retval
+
+
+def check_if_even(vals):
+  """
+  check if a float is even
+  """
+  vals = listify(vals)
+
+  # check type --> assume all have the same type
+  reslist = []
+  for val in vals:
+    if isinstance(val, (float, np.floating)):
+      if val.is_integer():
+        val = int(0.5 + val)
+      else:
+        reslist.append(False)
+        continue
+
+    # now the value is an integer
+    if val%2 == 0:
+      reslist.append(True)
+    else:
+      reslist.append(False)
+
+  if len(reslist) == 1:
+    ret = reslist[0]
+  else:
+    ret = reslist
+
+  return ret
+
+
+def check_if_odd(vals):
+  """
+  check if a number is odd
+  """
+  vals = listify(vals)
+
+  # check type --> assume all have the same type
+  reslist = []
+  for val in vals:
+    if isinstance(val, (float, np.floating)):
+      if val.is_integer():
+        val = int(0.5 + val)
+      else:
+        reslist.append(False)
+        continue
+
+    # now the value is an integer
+    if val%2 == 0:
+      reslist.append(False)
+    else:
+      reslist.append(True)
+
+  if len(reslist) == 1:
+    ret = reslist[0]
+  else:
+    ret = reslist
+
+  return ret
+
+
+def format_as_si(value, nsig=3, ndec=None, sep=" ", fmt='auto', max_use_level=0,
+                 check_if_int=True, force_int=False):
+  """
+  print a value as an SI string value
+  """
+  val, dct = scale_by_si_prefix(value, max_use_level=max_use_level)
+
+  if force_int:
+    val = int(0.5 + val)
+
+  if check_if_int:
+    if isinstance(val, (np.floating, float)) and val.is_integer():
+      val = int(val)
+      fmt = "{:d}"
+
+  if fmt.startswith('auto'):
+    if isinstance(val, (np.floating, float)):
+      n_before_dec_point = np.log10(val).astype(int)
+      if ndec is not None:
+        n_after_dec_point = ndec
+      else:
+        n_after_dec_point = nsig - 1 - n_before_dec_point
+
+      fmt = f"{{:{n_before_dec_point}.{n_after_dec_point}f}}"
+    elif isinstance(val, (np.integer, int)):
+      fmt = "{:d}"
+
+  fmt += sep
+  fmt += "{:s}"
+
+  string = fmt.format(val, dct['sym'])
+
+  # remove possible trailing spaces
+  string = string.strip()
+
+  return string
+
+
+def scale_by_si_prefix(values, base_pref_on_what='rms', max_use_level=0):
+  """
+  return the scaled values and return the prefix
+  """
+  return_scalar = False
+  if np.isscalar(values):
+    return_scalar = True
+
+  # make an array
+  values = arrayify(values)
+
+  # check which value to analyze
+  if base_pref_on_what.startswith("mean") or base_pref_on_what.startswith("av"):
+    val2check = values.mean()
+  elif base_pref_on_what.startswith("med"):
+    val2check = np.median(values)
+  elif base_pref_on_what.startswith("min"):
+    val2check = values.min()
+  elif base_pref_on_what.startswith("max"):
+    val2check = values.max()
+  elif base_pref_on_what.startswith("absmax"):
+    val2check = np.abs(values).max()
+  elif base_pref_on_what.startswith("rms"):
+    val2check = rms(values)
+  else:
+    raise ValueError(f"The given value for *base_pref_on_what* ({base_pref_on_what}) is not valid")
+
+  # split the dictionary si_prefixes
+
+  # get all the actual scaling values (powers of 10)
+  valid_powvals = []
+  for powval, prefdict in si_prefixes.items():
+    if prefdict['use_level'] <= max_use_level:
+      valid_powvals.append(powval)
+  valid_powvals = arrayify(valid_powvals)
+
+  # extract the order
+  pow2check = np.log10(np.abs(val2check))
+
+  powdiffs = pow2check - arrayify(valid_powvals)
+  powdiffs[powdiffs < 0] = np.inf
+  ifnd = np.argmin(powdiffs)
+  fnd_powval = valid_powvals[ifnd]
+
+  # get the SI prefix dictionary
+  si_prefix_dict = si_prefixes[fnd_powval]
+  si_prefix_dict['key'] = fnd_powval
+  si_prefix_dict['sf'] = np.power(10., fnd_powval)
+
+  scale_factor = np.power(10., fnd_powval)
+  scaled_values = values/scale_factor
+  if return_scalar:
+    scaled_values = scaled_values.item(0)
+
+  # add to output_list
+  output_list = [scaled_values, si_prefix_dict]
+
+  return output_list
+
+
+def dms2angle(dms):
+  """
+  convert the degree/minute/second format to degrees
+  """
+  if isinstance(dms, (tuple, list, np.ndarray)):
+    # check if the first component is a string or another array-like -> it is a list
+    if isinstance(dms[0], (list, tuple, np.ndarray, str)):
+      nof_elms = len(dms)
+    else:
+      nof_elms = 1
+      dms = [dms]
+
+  # loop all elements
+  ang_list = []
+  for dms_ in dms:
+    dms_elm_list_ = [float(elm) for elm in dms_.split()] if isinstance(dms_, str) else dms_
+
+    ang_val = dms_elm_list_[0] + dms_elm_list_[1]/60 + dms_elm_list_[2]/3600
+    ang_list.append(ang_val)
+
+  if nof_elms == 1:
+    ang = ang_list[0]
+  else:
+    ang = ang_list
+
+  return ang
+
+
+def break_text(text, maxlen, glue=None, silence_warning=False, print_=False):
+  """
+  break a long text line into a list or a glued string (glue=\n)
+
+  if glue is not None but a str or char, this str or char will be the glue
+  """
+  nof_too_long_parts = 0
+  str_list = []
+  nof_chars = len(text)
+  istart = 0
+  stop_after_this_iter = False
+  while True:
+    iend0 = istart + maxlen
+    if iend0 <= nof_chars:
+      iend = iend0
+    else:
+      iend = nof_chars
+      stop_after_this_iter = True
+    textpart = text[istart:iend]
+    words = textpart.split(' ')
+    if len(words) > 1:
+      if not stop_after_this_iter:
+        len_last_part = len(words[0])
+        if len_last_part > 0:
+          words = words[:-1]
+      textpart_ok = ' '.join(words)
+    else:
+      nof_too_long_parts += 1
+      word = text[istart:].split(' ')[0]
+      textpart_ok = word
+    str_list.append(textpart_ok.strip())
+
+    # prepare for next iteration
+    istart += len(textpart_ok) + 1
+    if istart >= nof_chars:
+      break
+
+  if not silence_warning:
+    if nof_too_long_parts > 0:
+      warnings.warn("The broken text contains {nof_too_long_parts} parts that exceed "
+                    + f"{nof_chars} characters", category=UserWarning)
+
+  output = str_list
+  if glue is not None:
+    output = glue.join(str_list)
+
+  if print_:
+    print(output)
+    return None
+  return output
+
+
+def multiplot(nof_subs, name=None, nof_sub_stacks=1, ratio=5, subs_loc='right',
+              orientation='landscape', sharex=True, sharey=True):
+  """
+  create a figure containing of one main plot plus a set of subplots.
+
+  The subplots can be located to either of the 4 sides of the main axes and can span 1 or multiple
+  rows and or columns; depending on the relative location with respect to the main axes
+
+  arguments:
+  ----------
+  nof_subs : int
+             The number of subfigures to be created
+  name : [None, str], default=None
+         If not None, this is the figure name
+  nof_sub_stacks : int, default=1
+                   The number of subplot rows or columns (depending on *subs_loc*). The default of
+                   1 means that it is a single row/column.
+  ratio : [int | float], default=5
+          The ratio between the size of the large central plot axes and the sub axes. A value of
+          5 is very nice for only a few (5 or less) subplots
+  subs_loc : ['bottom', 'top', 'left', 'right'], defalt='bottom'
+             The location of the subplots stack relative to the main axes
+  orientation : ['portrait' | 'landscape'], default='landscape
+                The orientation of the figure. Should be changed only in consideration with
+                *subs_loc*.
+  sharex : bool, default=True
+           If on zoom, the axes should be zoomed together in the horizontal direction
+  sharey : bool, default=True
+          same as *sharex* but for the verical diretion
+
+  returns:
+  --------
+  fig : the figure object
+  ax0 : the object of the main axes
+  axs_sub : the array-like of the subplots in the stack
+  """
+  fig = plt.figure(num=figname(name))
+
+  resize_figure(orientation=orientation)
+
+  axs_sub = []
+  nof_subs_per_stack = int(0.5 + nof_subs/nof_sub_stacks)
+  if subs_loc in ('top', 'bottom'):
+    gs = GridSpec(ratio+nof_sub_stacks, int(0.5 + nof_subs/nof_sub_stacks))
+    # add the subplots to the figure
+    if subs_loc == 'bottom':
+      ax0 = fig.add_subplot(gs[:-nof_sub_stacks, :])
+      if sharex:
+        sharex = ax0
+      else:
+        sharex = None
+      if sharey:
+        sharey = ax0
+      else:
+        sharey = None
+      for isub in range(nof_subs):
+        i_in_stack = isub%nof_subs_per_stack
+        istack = int(isub/nof_subs_per_stack)
+        irow_this_stack = -(nof_sub_stacks - istack)
+        ax = fig.add_subplot(gs[irow_this_stack, i_in_stack], sharex=sharex, sharey=sharey)
+        axs_sub.append(ax)
+    elif subs_loc == 'top':
+      ax0 = fig.add_subplot(gs[nof_sub_stacks:, :])
+      if sharex:
+        sharex = ax0
+      else:
+        sharex = None
+      if sharey:
+        sharey = ax0
+      else:
+        sharey = None
+      for isub in range(nof_subs):
+        i_in_stack = isub%nof_subs_per_stack
+        istack = int(isub/nof_subs_per_stack)
+        irow_this_stack = istack
+        ax = fig.add_subplot(gs[irow_this_stack, i_in_stack], sharex=sharex, sharey=sharey)
+        axs_sub.append(ax)
+  elif subs_loc in ('left', 'right'):
+    gs = GridSpec(int(0.5 + nof_subs/nof_sub_stacks), ratio+nof_sub_stacks)
+    if subs_loc == 'left':
+      ax0 = fig.add_subplot(gs[:, nof_sub_stacks:])
+      if sharex:
+        sharex = ax0
+      else:
+        sharex = None
+      if sharey:
+        sharey = ax0
+      else:
+        sharey = None
+      for isub in range(nof_subs):
+        i_in_stack = isub%nof_subs_per_stack
+        istack = int(isub/nof_subs_per_stack)
+        icol_this_stack = istack
+        ax = fig.add_subplot(gs[i_in_stack, icol_this_stack], sharex=sharex, sharey=sharey)
+        axs_sub.append(ax)
+    elif subs_loc == 'right':
+      ax0 = fig.add_subplot(gs[:, :-nof_sub_stacks])
+      if sharex:
+        sharex = ax0
+      else:
+        sharex = None
+      if sharey:
+        sharey = ax0
+      else:
+        sharey = None
+      for isub in range(nof_subs):
+        i_in_stack = isub%nof_subs_per_stack
+        istack = int(isub/nof_subs_per_stack)
+        icol_this_stack = -(nof_sub_stacks - istack)
+        ax = fig.add_subplot(gs[i_in_stack, icol_this_stack], sharex=sharex, sharey=sharey)
+        axs_sub.append(ax)
+
+  return fig, ax0, axs_sub
+
+
+def interpret_linespec(fmt):
+  """
+  convert a linespec string (e.g., 'r.-') to a set of 3 keyword arguments in a dict
+  """
+  markers = ['.', 'o', 'x', '+', '^', 'v', 'd', 's']
+  linestyles = ['-', '--', ':', '-.']
+  colors = ['r', 'g', 'b', 'c', 'm', 'y', 'w', 'k']
+
+  # order is [color][marker][linestyle].. all are optional
+  output = dict()
+  if len(fmt) == 0:
+    return output
+
+  if fmt[0] in colors:
+    output['color'] = fmt[0]
+    fmt = fmt[1:]
+
+  if len(fmt) == 0:
+    return output
+
+  # check if marker is given
+  if fmt[0] in markers:
+    output['marker'] = fmt[0]
+    fmt = fmt[1:]
+
+  if len(fmt) == 0:
+    return output
+
+  if fmt in linestyles:
+    output['linestyle'] = fmt
+
+  return output
+
+
+def add_figlegend(legdata=None, labels=None, fig=None, dy_inch=None, clearup=False,
+                  clearup_pars=None, buffer_pix=(4, 8), nrows=1, ncols=None,
+                  remove_axs_legends=True):
+  """
+  add a legend to a figure
+  """
+  if clearup is None:
+    clearup = {}
+  clearup_dict={'lw': 2,
+                'marker': None,
+                'markersize': 5,
+                'alpha': 1.}
+  clearup_dict.update(clearup_pars)
+
+  if np.isscalar(buffer_pix):
+    buffer_pix = [buffer_pix]*2
+
+  # get the figure instance
+  if fig is None:
+    fig = plt.gcf()
+
+  dpi = fig.get_dpi()
+  hinch = fig.get_size_inches()[1]
+
+  # remove existing figure legend instance (normally there is 0 or 1, not more)
+  legends = [kid for kid in fig.get_children() if isinstance(kid, Legend)]
+  for legend in legends:
+    legend.remove()
+
+  # get the legend data
+  if legdata is None:
+    legdata = plt.gca()
+  elif isinstance(legdata, np.ndarray):
+    legdata = legdata.ravel().tolist()
+  legdata = listify(legdata)
+
+  # get the data based on legdata
+  if isinstance(legdata[0], plt.Axes):
+    legdata_list = []
+    for legdata_ in legdata:
+      legdata_list += legdata_.get_lines()
+    legdata = legdata_list
+
+  if labels is None:
+    labels = [legobj.get_label() for legobj in legdata]
+  elif isinstance(labels, str):
+    labels = [labels]
+
+  # check for valid labels
+  tf_labels = [False if lab.startswith('_') else True for lab in labels]
+  labels = np.array(labels)[tf_labels].tolist()
+  legdata = np.array(legdata)[tf_labels].tolist()
+
+  # check if the legdata is a string
+  for ileg, legdata_this in enumerate(legdata):
+    if isinstance(legdata_this, str):
+      legdict_this_line = interpret_linespec(legdata_this)
+      legdata_obj = plt.Line2D([], [], **legdict_this_line)
+      legdata[ileg] = legdata_obj
+
+  # check if title is present
+  axs = fig.get_axes()
+  has_title = [len(ax.get_title()) > 0 for ax in fig.get_axes()]
+  if np.any(has_title):
+    iax_w_title = np.argwhere(has_title).ravel()[0]
+    fontsize_pts = axs[iax_w_title].title.get_fontsize()
+    fontsize_inch = fontsize_pts/72
+    padsize_pix = plt.rcParams['axes.titlepad']
+    padsize_inch = padsize_pix/dpi
+    title_os_inch = fontsize_inch + padsize_inch + buffer_pix[0]/dpi
+  else:
+    title_os_inch = 0.
+
+  if dy_inch is None:
+    top_fig = fig.subplotpars.top
+    top_inch = top_fig*hinch
+    dy_inch = hinch - top_inch - title_os_inch
+
+  # get offset and make a transform
+  offset_sub = mtrans.ScaledTranslation(0., -1*dy_inch - buffer_pix[0]/dpi, fig.dpi_scale_trans)
+  trans_sub = fig.transFigure + offset_sub
+
+  # add the legend
+  nof_legends = len(legdata)
+  if nof_legends == 0:
+    warnings.warn("There are no legends to create!")
+    return None
+
+  if ncols is None:
+    ncols = int(0.5 + nof_legends/nrows)
+
+  leg = fig.legend(legdata, labels, loc="upper center", bbox_to_anchor=[0.5, 1.],
+                   bbox_transform=trans_sub, borderaxespad=0.2, ncol=ncols,
+                   columnspacing=0.4, fontsize=8, edgecolor='k',
+                   prop={'size': 7, 'weight': 'bold'})
+
+  # modify the legdata and markers
+  if clearup:
+    for legobj in leg.legendHandles:
+      if clearup_dict['marker'] is not None:
+        legobj.set_marker(clearup_dict['marker'])
+        print("something is not fully correct yet. Please check this when applicable")
+      legobj.set_markersize(clearup_dict['markersize'])
+      legobj.set_linewidth(clearup_dict['lw'])
+      legobj.set_alpha(clearup_dict['alpha'])
+
+  hleg_dis = leg.get_window_extent().height
+  hleg_inch = hleg_dis/dpi
+
+  # adjust top
+  buffer_inch = buffer_pix[1]/dpi
+  dy_inch += buffer_inch + hleg_inch  # add the legend size and buffer
+  ytop_rel = 1 - (dy_inch + title_os_inch)/hinch  # take axes title size too
+
+  fig.subplots_adjust(top=ytop_rel)
+
+  # remove the existing legends
+  if remove_axs_legends:
+    # loop all axes
+    for ax in fig.get_axes():
+      # get the legend object
+      legobj = ax.get_legend()
+      # remove if it actually exists
+      if legobj is not None:
+        legobj.remove()
+    plt.draw()
+
+  # activate the settings
+  plt.show(block=False)
+  plt.draw()
+  plt.pause(1e-3)
+
+  return leg
+
+
+def add_figtitles(texts, fig=None, xpos_rel=0.5, ypos_rel=1., fontsize_top=12, fontsize_sub=8,
+                  fontweight_top='bold', fontweight_sub='bold', buffer_pix=4,
+                  return_handles=False):
+  """
+  add a title to a figure
+  """
+  htxt_list = []
+  if fig is None:
+    fig = plt.gcf()
+
+  texts = listify(texts)
+
+  # get height
+  _, hinch = fig.get_size_inches()
+  dpi = fig.get_dpi()
+  ppi = 72
+
+  # =================================
+  # TOP line
+  # =================================
+  # top buffer of 2 pixels
+  os_inch = buffer_pix/dpi
+  os_rel = os_inch/hinch
+  ypos_rel = 1. - os_rel
+  if isinstance(xpos_rel, plt.Axes):
+    axlims = xpos_rel.get_position().extents
+    xpos_rel = (axlims[0] + axlims[2])/2
+
+  # add the top text and fix it to the figure!!
+  htxt_ = fig.text(xpos_rel, ypos_rel, texts[0], ha='center', va='top', fontsize=fontsize_top,
+                   fontweight=fontweight_top, transform=fig.transFigure)
+  htxt_list.append(htxt_)
+
+  # now the subs must be relative to the top line
+  dy_inch = fontsize_top/ppi + buffer_pix/dpi
+  for txt in texts[1:]:
+    offset_sub = mtrans.ScaledTranslation(0., -dy_inch, fig.dpi_scale_trans)
+    trans_sub = fig.transFigure + offset_sub
+
+    htxt_ = fig.text(xpos_rel, ypos_rel, txt, ha='center', va='top', fontsize=fontsize_sub,
+                     fontweight=fontweight_sub, transform=trans_sub)
+    htxt_list.append(htxt_)
+
+    # new delta y
+    dy_inch += fontsize_sub/ppi + buffer_pix/dpi
+
+  # adjust top
+  ytop_rel = 1 - dy_inch/hinch
+
+  # check if there is a title present
+  axs = fig.get_axes()
+  has_title = [len(ax.get_title()) > 0 for ax in fig.get_axes()]
+  if np.any(has_title):
+    iax_w_title = np.argwhere(has_title).ravel()[0]
+    fontsize_pts = axs[iax_w_title].title.get_fontsize()
+    fontsize_inch = fontsize_pts/72
+    padsize_pix = plt.rcParams['axes.titlepad']
+    padsize_inch = padsize_pix/dpi
+    offset_inch = fontsize_inch + padsize_inch + buffer_pix/dpi
+    ytop_rel -= offset_inch/hinch
+
+  fig.subplots_adjust(top=ytop_rel)
+
+  # activate the settings
+  plt.show(block=False)
+  plt.draw()
+
+  output_list = dy_inch
+  if return_handles:
+    output_list = [dy_inch, htxt_list]
+
+  return output_list
+
+
+def get_screen_dims(units='inches'):
+  """
+  get the dimensions of the screen
+  """
+  root = tk.Tk()
+  w_pix = root.winfo_screenwidth()
+  h_pix = root.winfo_screenheight()
+
+  # destroy the Tcl
+  root.destroy()
+
+  # output units switching
+  if units.startswith('inch'):
+    dpi = plt.rcParams['figure.dpi']
+    w = w_pix/dpi
+    h = h_pix/dpi
+  elif units == 'pix' or units == 'dots':
+    w = w_pix
+    h = h_pix
+  elif units.startswith('mm'):
+    w = 25.4*w_pix/dpi
+    h = 25.4*h_pix/dpi
+  elif units.startswith('cm'):
+    w = 2.54*w_pix/dpi
+    h = 2.54*h_pix/dpi
+
+  else:
+    raise ValueError("The units value given ({units}) is not valid. "
+                     + "Only 'inch' and 'pix'/'dots' are")
+
+  return w, h
+
+
+def resize_figure(size='optimal', fig=None, sf_a=0.9, orientation='landscape', dy_inch='auto',
+                  tighten=True, shortest_dim_mm=100., pos=(50, 50)):
+  '''
+  resize_figure sets the figure size such that the ratio for the A-format is kept, while maximizing
+  the display on the screen.None
+
+  positional arguments:
+  ---------------------
+  <none>
+
+  keyword arguments:
+  ------------------
+  fig         [handle] figure handle. If None is given, the current figure handle will be taken
+  size        [None/'maximize'/list(float)] either None or a list of 2 elements containing the
+                                 width and
+                                 height in inches. In case None is given (the default), the figure
+                                 is maximized to the screen while maintaining the a-format ratio of
+                                 sqrt(2) to 1
+  orientation [str] either 'portrait' or 'landscape', this value is only used in combination with
+                    size=None. Otherwise this value is don't care
+  tight_layout [bool] is boolean indicating to use the function 'jktools.tighten' to
+                      minimize whitespace around the axes while still preserving room for all
+                      possible titles. Works well when size=None
+
+  resize_figure returns None, but immediately updates the figure size via the function
+  fig.set_size_inches(..., forward=True)
+
+  '''
+  if fig is None:
+    fig = plt.gcf()
+
+  mng = plt.get_current_fig_manager()
+
+  # move figure to top-left
+  if pos is not None:
+    _, _, width, height = mng.window.geometry().getRect()
+    mng.window.setGeometry(*pos, width, height)
+
+  shortest_dim_inch = shortest_dim_mm/25.4
+
+  if isinstance(dy_inch, str) and dy_inch == 'auto':
+    top_fig = fig.subplotpars.top
+    hinch = fig.get_size_inches()[1]
+    top_inch = top_fig*hinch
+    dy_inch = hinch - top_inch
+
+  # if; maximize
+  wmax, hmax = get_max_a_size_for_display(units='inches', orientation=orientation)
+  width = 1.1*shortest_dim_inch
+  height = shortest_dim_inch
+  if isinstance(size, str):
+    if size == "maximize":
+      # set figure manager
+      # first: maximize
+      mng.window.showMaximized()
+
+    # else: A paper dimensions (a/b=sqrt(2))
+    elif size.startswith('a'):
+      if size == 'amax':
+        # Height can always be maximized
+        width = wmax
+        height = hmax
+      else:
+        width, height = paper_A_dimensions(int(size[1:]), units='inches',
+                                           orientation=orientation)
+
+      # use width and height to set the figure size
+      width = sf_a*width
+      height = sf_a*height
+
+    elif size.startswith('optimal'):
+      # find the number of axes
+      axs = fig.get_axes()
+      extents = [ax.get_position().extents for ax in axs]
+      x0s, y0s, x1s, y1s = np.array(extents).T
+      nof_rows = int(0.5 + (np.unique(y0s).size + np.unique(y1s).size)/2)
+      nof_cols = int(0.5 + (np.unique(x0s).size + np.unique(x1s).size)/2)
+      width *= nof_cols
+      height *= nof_rows
+      if len(size[7:]) > 0:
+        if size[8:].startswith('w'):
+          width *= np.sqrt(2)
+        elif size[8:].startswith('xw'):
+          width *= 2
+        elif size[8:].startswith('xxw'):
+          width *= 2*np.sqrt(2)
+        else:
+          print("unknown size '{size}'. Simple 'optimal' taken")
+
+    # else: it will be shorthand from now
+    else:
+      # width = 1.1*shortest_dim_inch
+      # height = shortest_dim_inch
+      # the next is shorthand:
+      # s: 'smaller'
+      # l: 'larger'
+      # w: 'wider'
+      # t: 'taller'
+      # e.g.: 'wwtt' is the same as 'll'. Or 'wl'
+      nof_s = np.sum([elm == 's' for elm in list(size)])
+      nof_l = np.sum([elm == 'l' for elm in list(size)])
+      nof_w = np.sum([elm == 'w' for elm in list(size)])
+      nof_t = np.sum([elm == 't' for elm in list(size)])
+      wfactor = np.power(np.sqrt(2), nof_w + nof_l - nof_s)
+      hfactor = np.power(np.sqrt(2), nof_t + nof_l - nof_s)
+      width *= wfactor
+      height *= hfactor
+
+    # # compensate for the dy_inch offset
+    # height += dy_inch
+
+  # else: witdth and height are given
+  else:
+    if np.isscalar(size):
+      size = [size]
+    else:
+      width = 1.1*shortest_dim_inch
+      height = shortest_dim_inch
+
+    width, height = size
+
+  # change the size
+  wh_ratio = width/height
+  if width > wmax:
+    warnings.warn(f"The width ({width}) exceeds the screen width ({wmax})! "
+                  + "Clipped with same aspect!")
+    width = wmax
+    height = width/wh_ratio
+
+  if height > hmax:
+    height = hmax
+    width = height*wh_ratio
+    warnings.warn(f"The height ({height}) exceeds the screen height ({wmax})! "
+                  + "Clipped with same aspect!")
+
+  fig.set_size_inches(width, height, forward=True)
+  plt.draw()
+  plt.pause(1e-3)
+
+  if tighten:
+    fig.tight_layout()
+    plt.draw()
+    plt.pause(1e-3)
+
+  # set the top position
+  ytop = 1 - dy_inch/fig.get_size_inches()[1]
+
+  fig.tight_layout()
+  plt.draw()
+  plt.pause(1e-3)
+
+  fig.subplots_adjust(top=ytop)
+  plt.draw()
+  plt.pause(1e-3)
+
+  return fig
+
+
+def strip_common_parts(list_of_strings):
+  """
+  strip the common parts of the strings in a list
+  """
+  # strip the beginnings
+  (common_start,
+   stripped_from_start) = get_common_part(list_of_strings, return_uncommon=True, from_end=False)
+  (common_end,
+   stripped) = get_common_part(stripped_from_start, return_uncommon=True, from_end=True)
+
+  return stripped, common_start, common_end
+
+
+def get_common_part(list_of_strings, return_uncommon=False, from_end=False):
+  """
+  what is the common part in all strings in the list
+  """
+  list_of_strings = listify(list_of_strings)
+  # corner case: single element
+  if len(list_of_strings) == 1:
+    return list_of_strings
+
+  # how many
+  nof_strs = len(list_of_strings)
+
+  # find the maximum length
+  sizes = np.array([len(str_) for str_ in list_of_strings])
+  size_min = sizes.min()
+
+  # build the character array
+  chararr = np.empty((nof_strs, size_min), dtype="U1")
+  for istr, str_ in enumerate(list_of_strings):
+    if from_end:
+      str_ = str_[-1::-1]
+    chararr[istr, :] = list(str_[:size_min])
+
+  is_equal = np.zeros((size_min), dtype=np.bool_)
+  for ichar in range(size_min):
+    is_equal[ichar] = True if np.unique(chararr[:, ichar]).size == 1 else False
+
+  ifirst_uncommon = np.argwhere(~is_equal).ravel()[0]
+
+  if from_end:
+    common_part = list_of_strings[0][-ifirst_uncommon:]
+  else:
+    common_part = list_of_strings[0][:ifirst_uncommon]
+
+  if return_uncommon:
+    stripped_list_of_strings = []
+    for str_ in list_of_strings:
+      if from_end:
+        str__ = str_[:-ifirst_uncommon]
+      else:
+        str__ = str_[ifirst_uncommon:]
+      stripped_list_of_strings.append(str__)
+
+      # create output
+      output = (common_part, stripped_list_of_strings)
+  else:
+    output = common_part
+
+  return output
+
+
+def savefig(fig=None, ask=False, name=None, dirname=None, ext=".png", force=False,
+            close=False, treat_minus_as_hyphen=False, signs_in_words=False,
+            set_lowercase=True, throw_exception=False, **savefig_kwargs):
+  """
+  save the figure
+  """
+  # ------------- replaceables ----------------------------
+  replacedict = {" ": "_",
+                 ",": "",
+                 ")": "",
+                 "(": "__",
+                 "[": "__",
+                 "]": "",
+                 "{": "__",
+                 "}": "",
+                 "|": "",
+                 "~": "",
+                 "%": ""}
+  if treat_minus_as_hyphen:
+    replacedict["-"] = "_"
+  if signs_in_words:
+    replacedict["+"] = "plus"
+    replacedict["-"] = "minus"
+
+  # get the figures
+  if fig is None:
+    fig = plt.gcf()
+
+  kwargs = dict(format=ext[1:])
+  kwargs.update(savefig_kwargs)
+
+  # ----------- get the name and tidy up --------------
+  if name is None:
+    name = fig.get_label()
+    # remove [x] part
+    istop = name.find("[")
+    if istop > 0:
+      name = name[:istop]
+  # tidy up the name
+  for key, value in replacedict.items():
+    name = name.replace(key, value)
+
+  if set_lowercase:
+    name = name.lower()
+
+  # -------------- SAVE DIRECTORY ----------------------
+  if dirname is None:
+    dirname = os.curdir
+
+  if ask:
+    ffilename = select_savefile(title="select the filename",
+                                initialdir=dirname,
+                                initialfile=name + ext,
+                                filetypes=[("PNG files", ".png"),
+                                           ("JPEG files", ".jpg"),
+                                           ("GIF files", ".gif"),
+                                           ("all files", ".txt")])
+  else:
+    ffilename = os.path.join(dirname, name + ext)
+
+  if not force:
+    if os.path.exists(ffilename):
+      if throw_exception:
+        raise FileExistsError(f"The file '{ffilename}' already exists")
+      else:
+        print(f"File '{ffilename}' already exists. Not overwritten!")
+        return None
+
+  print(f"Saving figure '{ffilename}' .. ", end='')
+
+  ext = os.path.splitext(ffilename)[-1]
+  kwargs.update(format=ext[1:])
+  fig.savefig(ffilename, **kwargs)
+  print("done")
+
+  if close:
+    plt.close(fig)
+
+  return None
+
+
+def timer(seconds, minutes=0, hours=0, days=0, only_seconds=False, ndec=1):
+  """ running time either forwards (stopwatch) or backwards (timer) """
+  length = os.get_terminal_size().columns
+  empty_line = ' '*(length - 10)
+
+  tstop = ((days*24 + hours)*60 + minutes)*60 + seconds
+  tic = time.time()
+  # loop if stop time is not passed yet
+  while True:
+    telapsed = time.time() - tic
+    ttogo = tstop - telapsed
+    if only_seconds:
+      print(f"\r{ttogo:0.{ndec}f} seconds", end="\r", flush=True)
+    else:
+      days = int(ttogo/86400)
+      hours = int((ttogo - days*86400)/3600)
+      minutes = int((ttogo - days*86400 - hours*3600)/60)
+      seconds = ttogo - days*86400 - hours*3600 - minutes*60
+
+      # build string
+      daystr = f"{days} days, "
+      hourstr = f"{hours} hours, "
+      minstr = f"{minutes} minutes, "
+      secstr = f"{seconds:0.{ndec}f} seconds"
+      if days > 0:
+        telstr = daystr + hourstr + minstr + secstr
+      else:
+        if hours > 0:
+          telstr = hourstr + minstr + secstr
+        else:
+          if minutes > 0:
+            telstr = minstr + secstr
+          else:
+            telstr = secstr
+      print("\r" + empty_line, end="\r", flush=True)
+      print(f"\r{telstr}", end="\r", flush=True)
+
+    # check if loop must be broken
+    if telapsed >= tstop:
+      print("\r" + empty_line, end="\r", flush=True)
+      print("\r{fimish_msg}", end="\r", flush=True)
+      break
+    time.sleep(0.025)
+
+  return None
+
+
+def sleep(sleeptime, msg='default', polling_time=0.1, nof_blinks=1, loopback=False,
+          wakemsg='awake!'):
+  """
+  a sleep function that shows a wait message
+  """
+  if msg is None:
+    time.sleep(sleeptime)
+    return None
+
+  if msg == 'default':
+    wm = create_wait_message(nof_blinks=nof_blinks, loopback=loopback)
+  else:
+    wm = create_wait_message(msg=msg, nof_blinks=nof_blinks, loopback=loopback)
+
+  tic = time.time()
+  while time.time() - tic < sleeptime:
+    print("\r" + next(wm), end='\r', flush=True)
+    time.sleep(polling_time)
+
+  print(f"\r{wakemsg:{len(msg)}s}")
+
+  return None
+
+
+def create_wait_message(msg="sssstt! I'm asleep!", nof_blinks=1,
+                        loopback=True):
+  """
+  display a wait message
+  """
+  nof_chars = len(msg)
+  parts = []
+
+  # single full message
+  for ichar in range(nof_chars):
+    parts.append(f"{msg[:ichar]:{nof_chars}s}")
+  parts.append(msg)
+
+  # blinking
+  if nof_blinks > 0:
+    to_append = [" "*nof_chars]*nof_blinks
+    parts.append(*to_append)
+
+  # loopback
+  if loopback:
+    for ichar in range(nof_chars, 0, -1):
+      parts.append(f"{msg[:ichar]:{nof_chars}s}")
+
+  # make an iterable out of it
+  rotor = cycle(parts)
+
+  return rotor
+
+
+def remove_empty_axes(fig):
+  """
+  remove empty axes
+  """
+  axs = listify(fig.axes)
+
+  artists_to_check = ['lines', 'collections', 'images']
+  for ax in axs:
+    nof_artists_in_ax = 0
+    for art in artists_to_check:
+      nof_artists_in_ax += len(getattr(ax, art))
+
+    if nof_artists_in_ax == 0:
+      ax.remove()
+
+  plt.draw()
+
+  return None
+
+
+def inspector(obj2insp, searchfor=None, maxlen='auto'):
+  """
+  inspect an object
+  """
+  if isinstance(obj2insp, dict):
+    inspect_dict(obj2insp, searchfor=searchfor, maxlen=maxlen)
+  elif isinstance(obj2insp, list):
+    if isinstance(obj2insp[0], dict):
+      inspect_list_of_dicts(obj2insp, fields=searchfor, print_=True)
+    else:
+      inspect_object(obj2insp, searchfor=searchfor, maxlen=maxlen)
+
+  else:
+    inspect_object(obj2insp, searchfor=searchfor, maxlen=maxlen)
+
+  return None
+
+
+def inspect_dict(dict_, searchfor=None, maxlen=None):
+  """
+  show all key value pairs in a dictionary
+  """
+  keys = list(dict_.keys())
+
+  if searchfor is not None:
+    keys = [key for key in keys if key.find(searchfor) > -1]
+
+  markerline("=", text=" Dictionary inspector ")
+  list_to_print = [['NAME', 'TYPE(#)', 'VALUES/CONTENT']]
+  for key in keys:
+    value = dict_[key]
+    # if np.isscalar(value):
+    if isinstance(value, (int, np.integer)):
+      item_for_list = [key, 'integer', f'{value}']
+    elif isinstance(value, (complex, np.complexfloating)):
+      item_for_list = [key, 'complex', f'{value:3g}']
+    elif isinstance(value, str):
+      item_for_list = [key, 'string', f"'{value.strip()}'"]
+    elif isinstance(value, (float, np.floating)):
+      item_for_list = [key, 'float', f'{value:3g}']
+    elif isinstance(value, bytes):
+        item_for_list = [key, 'string', value.decode('utf-8')]
+    elif isinstance(value, dict):
+      item_for_list = [key, f'{len(value.keys())}-dict',
+                       f'{value}']
+    elif isinstance(value, np.ndarray):
+      item_for_list = [key, f'{value.shape}-array ({value.dtype})',
+                       print_list(value.ravel(), maxlen=maxlen, max_num_elms=3)]
+    elif isinstance(value, list):
+      item_for_list = [key, f'{len(value)}-list ({np.array(value).dtype})',
+                       print_list(value, maxlen=maxlen, max_num_elms=3)]
+    elif isinstance(value, tuple):
+      item_for_list = [key, f'{len(value)}-tuple ({np.array(value).dtype})',
+                       print_list(listify(value), maxlen=maxlen, max_num_elms=3)]
+    elif value is None:
+      item_for_list = [key, 'None', 'None']
+    elif isinstance(value, object):
+      item_for_list = [key, 'object', value.__class__.__name__]
+    else:
+      raise TypeError(f"The type of the value ({type(value)}) is not implemented or known")
+
+    list_to_print.append(item_for_list)
+
+  print_in_columns(list_to_print, what2keep='begin', hline_at_index=1, hline_marker='.',
+                   shorten_last_col=True, maxlen=maxlen)
+
+  return None
+
+
+def inspect_object(obj, searchfor=None, show_methods=True, show_props=True, show_unders=False,
+                   show_dunders=False, maxlen='auto'):
+  """
+  show all class properties
+  """
+  attrs = dir(obj)
+
+  if not show_dunders:
+    attrs = [attr for attr in attrs if not attr.startswith("__")]
+
+  if not show_unders:
+    attrs = [attr for attr in attrs if not attr.startswith("_")]
+
+  if searchfor is not None:
+    attrs = [attr for attr in attrs if attr.find(searchfor) > -1]
+
+  # split into properties and methods
+  props = [attr for attr in attrs if not callable(getattr(obj, attr))]
+  meths = [attr for attr in attrs if callable(getattr(obj, attr))]
+
+  markerline("=", text=" Object inspector ")
+  print(f"\nClass: '{obj.__class__.__name__}' ")
+  if obj.__doc__ is not None:
+    print(f"Docstring: {obj.__doc__.strip()}")
+  if searchfor is not None:
+    print(f"\nATTENTION: Searching for string: '{searchfor}' in attribute name")
+
+  if show_methods:
+    print("\n")
+    markerline("-", text=' METHODS ')
+    print("")
+    list_to_print = [['NAME', 'SIGNATURE']]
+    for methname in meths:
+      meth = getattr(obj, methname)
+      try:
+        list_to_print.append([methname, str(inspect.signature(meth))[1:-1]])
+      except ValueError:
+        list_to_print.append([methname, '<no signature found>'])
+
+    print_in_columns(list_to_print, what2keep='begin', hline_at_index=1, hline_marker='.',
+                     shorten_last_col=True, maxlen=maxlen)
+
+  if show_props:
+    print("\n")
+    markerline('-', text=' PROPERTIES ')
+    print("")
+    list_to_print = [['NAME', 'TYPE(#)', 'VALUES/CONTENT']]
+    for propname in props:
+      prop = getattr(obj, propname)
+      if np.isscalar(prop):
+        if isinstance(prop, (int, np.integer)):
+          item_for_list = [propname, 'integer', f'{prop}']
+        elif isinstance(prop, str):
+          prop = prop.replace('\n', '\\n').replace('\r', '\\r').replace('\r', '\\t')
+          item_for_list = [propname, 'string', f"'{prop.strip()}'"]
+        elif isinstance(prop, (float, np.floating)):
+          item_for_list = [propname, 'float', f'{prop:3g}']
+        elif isinstance(prop, (complex, np.complexfloating)):
+          item_for_list = [propname, 'complex', f'{prop:3g}']
+      elif isinstance(prop, dict):
+        item_for_list = [propname, f'{len(prop.keys())}-dict',
+                         f'{print_list(list(prop.keys()))}']
+      elif isinstance(prop, np.ndarray):
+        item_for_list = [propname, f'{prop.shape}-array ({prop.dtype})',
+                         print_list(prop.ravel())]
+      elif isinstance(prop, list):
+        item_for_list = [propname, f'{len(prop)}-list ({np.array(prop).dtype})',
+                         print_list(prop)]
+      elif isinstance(prop, tuple):
+        item_for_list = [propname, f'{len(prop)}-tuple ({np.array(prop).dtype})',
+                         print_list(listify(prop))]
+      elif prop is None:
+        item_for_list = [propname, 'None', 'None']
+      elif isinstance(prop, object):
+        item_for_list = [propname, 'object', prop.__class__.__name__]
+      else:
+        raise TypeError(f"the property type ({type(prop)}) is not valid")
+
+      list_to_print.append(item_for_list)
+    print_in_columns(list_to_print, what2keep='begin', hline_at_index=1, hline_marker='.',
+                     maxlen=maxlen, shorten_last_col=True)
+  markerline("=", text=" End of class content ")
+
+  return None
+
+
+def inspect_list_of_dicts(list_of_dicts, fields=None, print_=False, skip_none_type=True):
+  """
+  list the stream measurements from meas_hist
+  """
+  if fields is None:
+    fields = set()
+    for dict_ in list_of_dicts:
+      if dict_ is not None:
+        fields = fields.union(set(dict_.keys()))
+
+    fields = [*fields]
+
+  fields = listify(fields)
+
+  datadict = dict.fromkeys(fields)
+  for key in datadict:
+    datadict[key] = []
+
+  strlist = [['index', *deepcopy(fields)]]
+  for ielm, dataelm in enumerate(list_of_dicts):
+    strlist_ = [f'{ielm}']
+    if dataelm is None and skip_none_type:
+      strlist_ += ['None'] + ['']*(len(fields) - 1)
+
+    else:
+      for field in fields:
+        val = dataelm[field]
+        if isinstance(val, (list, tuple, np.ndarray)):
+          typestr = f"{type(val)}".format(type(val))
+          valstr = f"({len(val)}x) {typestr[8:-2]}"
+        else:
+          if isinstance(val, (float, complex, np.complexfloating, np.floating)):
+            valstr = f"{val:3g}"
+          else:
+            valstr = f"{val}"
+        strlist_.append(valstr)
+        datadict[field].append(val)
+
+    # add the new 'row' to the list of listsc
+    strlist.append(strlist_)
+    # print(strlist)
+
+  if print_:
+    if not isinstance(strlist[0], list):
+      strlist = [strlist]
+
+    print_in_columns(strlist, maxlen=100, hline_at_index=1, what2keep='begin')
+
+  # check if there are multiple files
+  output = datadict
+  if len(datadict.keys()) == 1:
+    output = datadict[fields[0]]
+
+  return output
+
+
+def dictify(list_of_dicts, skip_none_type=True, make_array=True):
+  """
+  make a dictionary of a list of dicts
+  """
+  # get the keys
+  for dict_ in list_of_dicts:
+    # check if this dict is not None
+    if dict_ is not None:
+      keys = dict_.keys()
+      dict_of_lists = dict.fromkeys(keys)
+      for key in keys:
+        dict_of_lists[key] = []
+      break
+
+  # loop all dicts in the list
+  for dict_ in list_of_dicts:
+    # corner case: no dictionary but a single value
+    if dict_ is None:
+      if skip_none_type:
+        continue
+      else:
+        for key in keys:
+          dict_of_lists[key].append(None)
+    # else: a normal dict
+    else:
+      for key in keys:
+        dict_of_lists[key].append(dict_[key])
+
+  if make_array:
+    for key in keys:
+      dict_of_lists[key] = arrayify(dict_of_lists[key])
+
+  return dict_of_lists
+
+
+def format_matdata_as_dataframe(matdata, fields_to_keep=None):
+  """
+  format the data read from a matfile to a dataframe
+  """
+
+  datadict = dict()
+  keys = [key for key in matdata.keys() if not key.startswith("__")]
+
+  if fields_to_keep is None:
+    fields_to_keep = keys
+
+  for key in fields_to_keep:
+    if isinstance(matdata[key], np.ndarray):
+      if matdata[key].ndim > 1:
+        value_list = [np.array(row) for row in matdata[key]]
+        datadict[key] = value_list
+      else:
+        datadict[key] = matdata[key]
+    else:
+      datadict[key] = matdata[key]
+
+  # make into data frame
+  datadf = pd.DataFrame(data=datadict)
+
+  return datadf
+
+
+def interpret_sequence_string(seqstr, lsep=",", rsep=':', typefcn=float, check_if_int=True,
+                              is_iq=False, nof_vals_per_meas_point=1):
+  """
+  interpret a sequence string like '0, 10, 3' or '10.4' or 10:0.1:20'
+
+  arguments:
+  ----------
+  seqstr: str
+          Constains an interpretable string. E.g. piet: '1, 2, 3, 5'
+  lsep: str, default=','
+        The list separator. that is the separator which occurs often and separates the values
+  rsep: str, default=':'
+         The separator which splits the remainder from the list string
+  typefcn: <function>, default=float
+            The function for the values. Default I assume they are all floats
+  check_if_int: bool, default=True
+                 Check if the floats are actually ALL integers. In that case the output is converted
+  is_iq: bool, default=False
+          if the data is a SIMPLE stream of alternating i, q samples, this will make them complex.
+          The number of samples is thus halved using this set to True. can only be used in
+          combination with `nof_vals_per_meas_point=1`. Otherwise, the latter takes precedence.
+  nof_vals_per_meas_point: int, default=1
+                           the number of values associated with every measurement point. For IQ
+                           samples this is forced to 2. However, it can have any value.
+                           If this is set to anything other than 1 or 2 AND `is_iq` is set, an
+                           exception will be thrown.
+
+  return:
+  -------
+  output : ndarray
+           All the interpreted values, may be reshaped to a 2D array in case
+           `nof_vals_per_meas_point` is not 1
+           In
+  """
+  # split the string
+  pos_parts_list = seqstr.split(rsep)
+  if len(pos_parts_list) == 1:
+    # see if they are separate values
+    seq_values = np.array([typefcn(pos.strip()) for pos in seqstr.strip().split(lsep)])
+  elif len(pos_parts_list) == 2:
+    begin_, end_ = [typefcn(val) for val in pos_parts_list]
+    incr_angle = 1.
+    seq_values = np.arange(begin_, end_+0.001, incr_angle)
+  elif len(pos_parts_list) == 3:
+    begin_, incr_, end_ = [typefcn(val) for val in pos_parts_list]
+    seq_values = np.arange(begin_, end_+0.001, incr_)
+  else:
+    raise ValueError(f"The values in the sequence '{seqstr}' cannot be determined")
+
+  # check if they are integers
+  if isinstance(typefcn, (np.floating, float)):
+    if check_if_int:
+      is_int_seq = np.alltrue([elm.is_integer() for elm in seq_values])
+      if is_int_seq:
+        seq_values = np.int_(seq_values)
+
+  # make output variable
+  output = seq_values
+
+  # check if measurement points have more than 1 value (i, q, i, q or freq, val, freq, val...)
+  if nof_vals_per_meas_point > 1:
+    # check dims
+    output = output.reshape(-1, nof_vals_per_meas_point).T
+
+  # else: check if they are IQ values
+  else:
+    if is_iq:
+      output = output[::2] + 1j*output[1::2]
+
+  return output
+
+
+def find_outliers(data, sf_iqr=1.5, axis=None):
+  """
+  find the outliers according to the 1.5 iqr method
+  """
+  if data.ndim > 1:
+    if axis is None:
+      output = find_outliers(data.ravel(), sf_iqr=sf_iqr, axis=None)
+      output = np.reshape(output, data.shape)
+      return output
+    else:
+      # move the iteration axis to the first index
+      datamod = np.moveaxis(data, axis, 0)
+      datamod2 = datamod.reshape(datamod.shape[0], np.prod(datamod.shape[1:])).T
+      # datamod2 = np.moveaxis(datamod, 0, 1)
+      resultveclist = []
+      for datavec in datamod2:
+        resultvec = find_outliers(datavec, sf_iqr=sf_iqr, axis=0)
+        resultveclist.append(resultvec)
+
+      # reshape
+      results = np.array(resultveclist)
+
+      results = np.moveaxis(results.T, 0, axis)
+
+      return results
+
+  if np.iscomplex(data).sum() >= 1:
+    data_ = np.abs(data)
+  else:
+    data_ = data.copy()
+
+  q1 = np.percentile(data_, 25)
+  q3 = np.percentile(data_, 75)
+  iqr = q3 - q1
+
+  # determine low and high thresholds
+  thres_low = q1 - sf_iqr*iqr
+  thres_high = q3 + sf_iqr*iqr
+
+  # test against thresholds
+  tf_inliers = (data_ >= thres_low)*(data_ <= thres_high)
+  tf_outliers = ~tf_inliers
+
+  return tf_outliers
+
+
+def dec2hex(decvals, nof_bytes=None):
+  """
+  convert a decimal value tot hexadecimal representation also for a array-like
+  """
+  decvals_arr = arrayify(decvals)
+
+  shape = decvals_arr.shape
+
+  decvals_vec = decvals_arr.ravel()
+
+  # make hexadecimal values
+  hexvals_list = [hex(decval) for decval in decvals_vec]
+
+  # make them equally long
+  nof_bytes_min = max([len(hexval) - 2 for hexval in hexvals_list])
+
+  if nof_bytes is None:
+    nof_bytes = nof_bytes_min
+  else:
+    nof_bytes = max(nof_bytes_min, nof_bytes)
+
+  nof_zeros_to_pad = np.array([nof_bytes*2 - (len(hexval) - 2) for hexval in hexvals_list])
+
+  hexvals_pad_list = ['0x' + n0*'0' + hexval[2:] for (n0, hexval)
+                      in zip(nof_zeros_to_pad, hexvals_list)]
+
+  hexvals = np.array(hexvals_pad_list).reshape(shape)
+
+  if isinstance(decvals, list):
+    hexvals = listify(hexvals)
+  elif isinstance(decvals, tuple):
+    hexvals = tuplify(hexvals)
+  elif np.isscalar(decvals):
+    hexvals = hexvals[0]
+
+  return hexvals
+
+
+def plot_grid(data, *args, ax=None, aspect='equal', center=False, tf_valid=None, **kwargs):
+  """
+  plot a grid from a 2D set of complex data
+  """
+  kwargs_ = dict(color='k', lw=2, ls='-', marker='')
+  kwargs_.update(kwargs)
+
+  if np.iscomplex(data.item(0)):
+    data_cplx = data
+  else:
+    data_cplx = data + 1j*args[0]
+    args = args[1:]
+
+  # if len(args) == 0:
+  #   args = ('',)
+
+  xmeas = np.real(data_cplx)
+  ymeas = np.imag(data_cplx)
+
+  nr, nc = data_cplx.shape
+
+  if tf_valid is None:
+    tf_valid = np.ones((nr, nc), dtype=np.bool_)
+  else:
+    if tf_valid.shape != (nr, nc):
+      raise ValueError("The dimensions for *tf_valid* are not equal to *data*.")
+
+  # plot a grid of lines
+  if ax is None:
+    _, ax = plt.subplots(1, 1)
+  elif isinstance(ax, str) and ax.startswith('h'):
+    ax = plt.gca()
+
+  for irow in range(nr):
+    if tf_valid[irow, :].sum() > 0:
+      # plot horizontal line
+      qplot(ax, xmeas[irow, tf_valid[irow, :]], ymeas[irow, tf_valid[irow, :]], *args, **kwargs_)
+  for icol in range(nc):
+    if tf_valid[:, icol].sum() > 0:
+      # plot vertical line
+      qplot(ax, xmeas[tf_valid[:, icol], icol], ymeas[tf_valid[:, icol], icol], *args, **kwargs_)
+
+  # set the aspect ratio
+  ax.set_aspect(aspect)
+
+  # center if necessary
+  if center:
+    center_plot_around_origin(ax)
+
+  plt.show(block=False)
+
+  return ax
+
+
+def add_zoom_inset(zoombox, ax=None, loc='top left', padding=0.1, buffer=0.08, fraction=0.4,
+                   alpha=0.9, grid=True, indicate_zoombox=True, facecolor=(0.9)*3, **axkwargs):
+  """
+  add an inset for zooming
+  """
+  if np.isscalar(fraction):
+    fraction = [fraction]*2
+
+  if np.isscalar(buffer):
+    buffer = [buffer]*2
+
+  # get axees
+  if ax is None:
+    ax = plt.gca()
+
+  if isinstance(loc, str):
+    if loc.find("bottom") > -1 or loc.find("lower") > -1:
+      yb = buffer[1]
+    elif loc.find("top") > -1 or loc.find("upper") > -1:
+      yb = 1. - buffer[1] - fraction[1]
+    else:
+      yb = 0.5 - fraction[1]/2
+
+    if loc.find("left") > -1:
+      xl = buffer[0]
+    elif loc.find("right") > -1:
+      xl = 1. - buffer[0] - fraction[0]
+    else:
+      xl = 0.5 - fraction[0]/2
+
+  # else: it is a fraction of the window where the center is located
+  else:
+    if np.isscalar(loc):
+      loc = [loc]*2
+
+    if np.isclose(0., loc[0]):
+      xl = buffer[0]
+    elif np.isclose(1., loc[0]):
+      xl = 1. - fraction[0] - buffer[0]
+    else:
+      xl = min(1. - fraction[0] - buffer[0], max(buffer[0], loc[0] - fraction[0]/2))
+
+    if np.isclose(0., loc[1]):
+      yb = buffer[1]
+    elif np.isclose(1., loc[1]):
+      yb = 1. - fraction[1] - buffer[1]
+    else:
+      yb = min(1. - fraction[1] - buffer[1], max(buffer[1], loc[1] - fraction[1]/2))
+
+  # convert to figure coordinates
+  blin_disp = ax.transAxes.transform((xl, yb))
+  trin_disp = ax.transAxes.transform((xl+fraction[0], yb+fraction[1]))
+
+  blin_ax = ax.transAxes.inverted().transform(blin_disp)
+  trin_ax = ax.transAxes.inverted().transform(trin_disp)
+
+  w_ax, h_ax = trin_ax - blin_ax
+
+  ax_inset = ax.inset_axes([*blin_ax, w_ax, h_ax], facecolor=facecolor, **axkwargs)
+  # ax_inset = fig.add_axes([*blin_fig, w_fig, h_fig], **axkwargs)
+  ax_inset.patch.set_alpha(alpha)
+  # ax_inset.margins(0.0)
+  ax_inset.grid(grid)
+  ax_inset.set_transform("axes")
+  # ax_inset.set_title("zoom window", fontsize=8, fontweight='bold', backgroundcolor='w')
+
+  props_to_copy = ['color',
+                   'linestyle',
+                   'linewidth',
+                   'marker',
+                   'markersize',
+                   'mfc',
+                   'mec',
+                   'alpha',
+                   'zorder']
+  linelist = ax.get_lines()
+  for ln in linelist:
+    ln_ = ax_inset.plot(ln.get_xdata(), ln.get_ydata())[0]
+    for prop in props_to_copy:
+      propval = plt.getp(ln, prop)
+      if not np.isscalar(propval):
+        propval = listify(propval)
+      plt.setp(ln_, prop, propval)
+
+  # add data if required
+  if len(zoombox) == 2:
+    xdmin, xdmax = zoombox
+    # determine ydmin and ydmax automatically
+    linelist = ax.get_lines()
+    if len(linelist) == 0:
+      ydmin, ydmax = ax.get_ylim()
+    else:
+      ydmin = np.inf
+      ydmax = -np.inf
+      for ln in linelist:
+        xdata = ln.get_xdata()
+        tf_valid = (xdata >= xdmin)*(xdata <= xdmax)
+        ydata = ln.get_ydata()
+        ydmin_, ydmax_ = bracket(ydata[tf_valid])
+        ydmin = min(ydmin, ydmin_)
+        ydmax = max(ydmax, ydmax_)
+  else:
+    xdmin, xdmax, ydmin, ydmax = zoombox
+
+  # add 10% buffer
+  xdmid = (xdmax + xdmin)/2
+  xdrange = (1 + padding)*(xdmax - xdmin)
+  xdmin = xdmid - xdrange/2
+  xdmax = xdmid + xdrange/2
+
+  # add 10% buffer
+  ydmid = (ydmax + ydmin)/2
+  ydrange = (1 + padding)*(ydmax - ydmin)
+  ydmin = ydmid - ydrange/2
+  ydmax = ydmid + ydrange/2
+
+  ax_inset.set_xlim(left=xdmin, right=xdmax)
+  ax_inset.set_ylim(top=ydmax, bottom=ydmin)
+
+  if indicate_zoombox:
+    ax.indicate_inset_zoom(ax_inset, edgecolor='black')
+  plt.draw()
+  plt.pause(1e-3)
+
+  return ax, ax_inset
+
+
+def add_text_inset(text_inset_strs_list, x=None, y=None, loc='upper right', axfig=None,
+                   ha='right', va='top', left_align_lines=True, boxcolor=(0.8, 0.8, 0.8),
+                   boxalpha=1., fontweight='normal', fontsize=8, fontname='monospace',
+                   fontcolor='k'):
+  """
+  add text inset
+  """
+  # get the positions
+  xpos = x
+  ypos = y
+  if xpos is None:
+    if loc.lower().find("right") > -1:
+      xpos = 0.98
+    elif loc.lower().find("left") > -1:
+      xpos = 0.0
+    elif loc.lower().find("center") > -1:
+      xpos = 0.5
+
+  if ypos is None:
+    if loc.lower().find("upper") > -1 or loc.lower().find("top") > -1:
+      ypos = 0.98
+    elif loc.lower().find("lower") > -1 or loc.lower().find("bottom") > -1:
+      ypos = 0.02
+    elif loc.lower().find("center") > -1:
+      ypos = 0.5
+
+  print(xpos, ypos)
+
+  # get axees
+  if axfig is None:
+    ax = plt.gca()
+    fig = ax.figure
+    axfig = fig
+
+  if isinstance(axfig, plt.Figure):
+    transform = axfig.transFigure
+  else:
+    transform = axfig.transAxes
+
+  # info is on the right side, calculate the offset
+  if ha == 'right' and left_align_lines:
+    # determine the size of the box
+    nof_chars_right_box = max([len(str_) for str_ in text_inset_strs_list])
+    text_inset_strs_list = [f"{str_:<{nof_chars_right_box}s}" for str_ in text_inset_strs_list]
+
+  # glue the lines
+  text_inset_text = '\n'.join(text_inset_strs_list)
+
+  # add the text to the axes
+  txtobj = axfig.text(xpos, ypos, text_inset_text, fontsize=fontsize, fontweight=fontweight,
+                      fontname=fontname, ha=ha, va=va,
+                      bbox=dict(boxstyle="Round, pad=0.2", ec='k', fc=boxcolor, alpha=boxalpha),
+                      transform=transform, color=fontcolor)
+
+  plt.draw()
+
+  return txtobj
+
+
+def plot_cov(data_or_cov, plotspec='k-', ax='new', center=None, nof_pts=101, fill=False,
+             conf=0.67, remove_outliers=True, **kwargs):
+  """
+  plot the covariance matrix
+  sf = 5.99 corresponds to the 95% confidence interval
+  """
+  cov_to_calc = False
+  if isinstance(data_or_cov, np.ndarray) and data_or_cov.shape == (2, 2):
+    cov = data_or_cov
+  elif isinstance(data_or_cov, (list, tuple, np.ndarray)):
+    cov_to_calc = True
+    if len(data_or_cov) == 2:
+      data = data_or_cov
+    else:  # assume complex numbers
+      data = [np.real(data_or_cov), np.imag(data_or_cov)]
+  else:
+    raise ValueError("The value for argument *data_or_cov* is not valid. Please check!")
+
+  # check if the covariance is still to be plotted
+  if cov_to_calc:
+    if remove_outliers:
+      tf_valid_i = ~find_outliers(data[0])[0]
+      tf_valid_q = ~find_outliers(data[1])[0]
+      tf_valid = tf_valid_i*tf_valid_q
+      data[0] = data[0][tf_valid]
+      data[1] = data[1][tf_valid]
+    cov = np.cov(data)
+    if center is None:
+      center = tuplify(np.mean(data, axis=1))
+
+  if center is None:
+    center = (0., 0.)
+
+  # parametric representation
+  if ax is None:
+    ax = plt.gca()
+  elif ax == 'new':
+    _, ax = plt.subplots(1, 1)
+
+  t = np.linspace(0, 2*np.pi, nof_pts, endpoint=True)
+  eigvals, eigvecs = np.linalg.eig(cov)
+
+  # create non-skewed ellipse
+  xy_unit_circle = np.array([np.cos(t), np.sin(t)])
+
+  # make scale factor
+  sf = np.interp(conf, confidence_table.index, confidence_table.values)
+  xy_straight_ellipse = np.sqrt(sf*eigvals).reshape(2, 1)*xy_unit_circle
+  xy_ellipse = eigvecs@xy_straight_ellipse  # noqa
+  xt_, yt_ = xy_ellipse
+
+  # add the center point
+  xt = xt_ + center[0]
+  yt = yt_ + center[1]
+  if fill:
+    ax.fill(xt, yt, plotspec, **kwargs)
+
+  else:
+    ax.plot(xt, yt, plotspec, **kwargs)
+
+  plt.show(block=False)
+  plt.draw()
+
+  return ax, center, cov
+
+
+def print_list(list2glue, sep=', ', pfx='', sfx='', floatfmt='{:f}', intfmt='{:d}',
+               strfmt='{:s}', cplxfmt='{:f}', compress=False, maxlen=None,
+               spiffy=False, max_num_elms=None, check_for_ints=False, **short_kws):
+  """
+  glue a list of elements to a string
+  """
+  def empty(arg):
+    return arg
+
+  if len(list2glue) == 0:
+      return '[]'
+
+  types_conv_dict = {str: (strfmt, empty),
+                     (int, np.integer): (intfmt, empty),
+                     (float, np.floating): (floatfmt, empty),
+                     (complex, np.complexfloating): (cplxfmt, empty),
+                     (bool, np.bool_): ('{}', empty),
+                     dict: ("<{:d}-key dict>", len),
+                     list: ("<{:d}-list>", len),
+                     type(None): ("None", empty),
+                     np.ndarray: ("<{:d}-array>", len),
+                     np.void: ("np.void", empty),
+                     dtm.datetime: ('{}', timestamp)}
+
+  # make inputs a list (in case they are not)
+  list2glue = listify(list2glue)
+  nof_in_list = len(list2glue)
+
+  # corner case: single element
+  if nof_in_list == 1:
+    value = list2glue[0]
+    if isinstance(value, (np.floating, float)):
+      string = floatfmt.format(value)
+    elif isinstance(value, (np.integer, int)):
+      string = intfmt.format(value)
+    elif isinstance(value, str):
+      string = strfmt.format(value)
+    elif isinstance(value, dict):
+      string = f"<{len(value)}-key dict>"
+    elif isinstance(value, object):
+      string = f"name: {value.name}"
+    else:
+      raise TypeError(f"The value type given ({type(value)}) is not recognized")
+
+    return pfx + string + sfx
+
+  if spiffy and len(pfx) > 0:
+    pfx_sep_opts = [':', '=', ';', '-']
+    ifnds_sep_from_back = [pfx[-1::-1].find(pfx_sep) for pfx_sep in pfx_sep_opts]
+    ifnds_sep_from_back_valid = [ifnd for ifnd in ifnds_sep_from_back
+                                 if ifnd > -1]
+
+    if len(ifnds_sep_from_back_valid) > 0:
+      # get the position of the separator (nb. the finds where from the back)
+      isep = len(pfx) - (1 + min(ifnds_sep_from_back_valid))
+
+      pfx_sep = pfx[isep]
+
+      replace_with = f" ({len(list2glue)}x){pfx_sep}"
+      pfx = pfx[:isep] + replace_with + pfx[(isep + 1):]
+
+  # check the three types
+  if compress and nof_in_list > 1:
+    # check if monospaced
+    arr2glue = arrayify(list2glue)
+    stepvals = np.unique(np.diff(arr2glue))
+    if stepvals.size == 1:
+      step = float(stepvals.item())
+      minval, maxval = bracket(arr2glue)
+      minval = float(minval)
+      maxval = float(maxval)
+      if minval.is_integer() and maxval.is_integer() and step.is_integer():
+        fmt = intfmt
+        step = int(step)
+        minval = int(minval)
+        maxval = int(maxval)
+      else:
+        fmt = floatfmt
+      if np.isclose(1, step):
+        output_string = pfx + fmt.format(minval) + ":" + fmt.format(maxval) + sfx
+      else:
+        output_string = (pfx + fmt.format(minval) + ":" + fmt.format(step) +
+                        ":" + fmt.format(maxval) + sfx)
+      return output_string
+
+    warnings.warn("This list cannot be compressed in min:step:max, "
+                  + "since there is not a single step", category=UserWarning)
+
+  # if not compressed or compressible (after a warning)
+  output_parts = []
+  
+  # check if integer
+  if check_if_int:
+    list2glue = [int(np.sign(elm)*0.5 + float(elm)) if np.abs(float(elm)).is_integer() else elm
+                 for elm in list2glue]
+
+  for elm in list2glue:
+    if check_for_ints:
+      if isinstance(elm, (np.floating, float)):
+        elm = int(np.sign(elm)*0.5 + elm) if elm.is_integer() else elm
+    for type_, (fmt_, fcn_) in types_conv_dict.items():
+      if isinstance(elm, type_):
+        output_part = fmt_.format(fcn_(elm))
+        output_parts.append(output_part)
+        break  # if found, then break out of for loop
+
+  # check if a maximum is specified and strip accordingly
+  if max_num_elms is None:
+    max_num_elms = np.inf
+  num_elms_to_pick = min(max_num_elms, len(output_parts))
+  output_string = pfx + sep.join(output_parts[:(num_elms_to_pick-1)])
+  if spiffy and nof_in_list > 1:
+    output_string += ' and '
+  else:
+    output_string += sep
+
+  # finalize
+  output_string += output_parts[-1] + sfx
+
+  if maxlen is not None:
+    output_string = short_string(output_string, maxlen, **short_kws)
+
+  return output_string
+
+
+def print_dict(dict2glue, sep=": ", pfx='', sfx='', glue_list=False, glue="\n", floatfmt='{:f}',
+               intfmt='{:d}', strfmt='{:s}', maxlen=None, **short_kws):
+  """
+  print a dict
+  """
+  types_conv_dict = {str: strfmt,
+                     int: intfmt,
+                     np.integer: intfmt,
+                     float: floatfmt,
+                     np.floating: floatfmt,
+                     np.ndarray: '{}'}
+
+  # check the three types
+  output_list = []
+  for key, value in dict2glue.items():
+    if isinstance(value, (list, tuple, np.ndarray)):
+      value = listify(value)
+      if maxlen is not None:
+        maxlen_list = maxlen - len(key) - len(sep)
+      else:
+        maxlen_list = None
+      output_str_ = print_list(value, pfx='{', sfx='}', floatfmt=floatfmt, intfmt=intfmt,
+                               strfmt=strfmt, maxlen=maxlen_list, **short_kws)
+    else:
+      if type(value) in types_conv_dict:
+        fmt = types_conv_dict[type(value)]
+      else:
+        fmt = '{}'
+      output_str_ = fmt.format(value)
+
+    # combine to full output string
+    output_string = pfx + key + sep + output_str_ + sfx
+
+    if maxlen is not None:
+      output_string = short_string(output_string, maxlen, **short_kws)
+
+    output_list.append(output_string)
+
+  if glue_list:
+    output = glue.join(output_list)
+  else:
+    output = output_list
+
+  return output
+
+
+def print_matrix(mat, pfx=None, ndigits=7, ndec=-1, force_sign=False, as_single=False, sep=', ',
+                 check_for_ints=True):
+  """
+  print a 2D matrix as either a matrix or a list of lists on a single row
+
+  arguments:
+  ----------
+  mat : np.array 2D
+        A 2D np.ndarray containing (complex) floats, integers or booleans
+  ndigits : int, default=7
+            The number of digits in total per element of the matrix
+  ndec : int, default=-1
+         The number of decimal numbers in case of floats. A value of -1 implies it being calculated
+         by the actual values and the set `ndigits` argument
+  as_single : bool, default=False
+              (to be implemented) whether to return it as a single row of the form
+              [[...], [...],...]
+  spiffy : bool, default=False
+           (to be implemented yet)
+
+  returns:
+  --------
+  None
+  """
+  if pfx is None:
+    pfx = ''
+
+  # ==== check the dimensions and make array-like into array ==========
+  mat = arrayify(mat)
+  if mat.ndim < 2:
+    mat = mat.reshape(1, -1)
+    # raise DimensionError(f"The dimension is {mat.ndim}. Only 2D is accepted")
+
+  # ============ set the formatting ===========================================
+  # should allow nice rectangular shape
+  if isinstance(mat.item(0), (np.floating, float, np.integer, int)):
+    # find the maximum integer
+    with np.errstate(divide='ignore'):
+      logfloats_max = np.log10(np.abs(mat.ravel()).max())
+      # mat_ = mat[mat < 1] = 1.0
+      # logfloats = np.log10(np.abs(mat_))
+
+    # # cap the bottom values
+    # logfloats[logfloats < 1.] = 1.
+    # logfloats_max = np.nanmax(logfloats)
+    # get the power of 10 (is the number of digits before the .)
+    ndigits_int_part = np.int_(np.ceil(logfloats_max))
+    
+    # get the number of digits to be used for the sign (0 or 1)
+    signstr = '+' if force_sign else ''
+    ndigits_sign_in_data = 1 if np.nanmin(mat) < 0 else 0
+  
+    ndigits_sign = np.fmax(ndigits_sign_in_data, force_sign)
+
+    if ndec == -1:
+      ndec = ndigits - ndigits_int_part - 1 - ndigits_sign
+    else:
+      ndigits = ndec + ndigits_int_part + 1 + ndigits_sign
+
+    # the integer formatting is only required in case of 2D
+    if mat.squeeze().ndim == 2 and not as_single:
+      # determine the float and integer formats
+      floatfmt_content = f":{signstr}{ndigits}.{ndec}f"
+      floatfmt = f"{{{floatfmt_content}}}"
+      intfmt_content = f":{signstr}{ndigits}d"
+      intfmt = f"{{{intfmt_content}}}"
+    else:
+      floatfmt_content = f":{signstr}0.{ndec}f"
+      floatfmt = f"{{{floatfmt_content}}}"
+      intfmt = "{:d}"
+
+    # print outs
+  str2print_list = []
+  nr = mat.shape[0]
+  for ir in range(nr):
+    str2print = print_list(mat[ir, :].tolist(), floatfmt=floatfmt, intfmt=intfmt, pfx="[", sfx="]",
+                           sep=sep, check_for_ints=check_for_ints)
+    str2print_list.append(str2print)
+
+  # choose how to display
+  if as_single:
+    print(f"{pfx}[", end="")
+    for str2print in str2print_list:
+      print(f"{str2print}, ", end="")
+    print("\b\b]")
+  else:
+    for str2print in str2print_list:
+      print(f"{pfx}{str2print}")
+      pfx = ' '*len(pfx)
+
+  return None
+
+
+def extract_value_from_strings(input2check, pattern2match, output_fcn=None, output_type=None,
+                               notfoundvalue=None, check_if_int=False, replacements=False):
+  """
+  extract values from a list of strings
+  """
+  if replacements is None:
+    replacements = dict(v=1.,
+                        V=1.,
+                        uv=1e-6,
+                        uV=1e-6,
+                        mv=1e-3,
+                        mV=1e-3,
+                        p=1e-12,
+                        n=1e-9,
+                        u=1e-6,
+                        m=1e-3,
+                        k=1e3,
+                        M=1e6,
+                        g=1e9,
+                        G=1e9)
+  elif replacements is False:
+    replacements = dict()
+  elif isinstance(replacements, dict):
+    pass
+  else:
+    raise ValueError("The allowd values for keyword 'replacements' are: 'None', 'False' or 'dict'")
+
+  list_of_strings = listify(input2check)
+  fmt = conv_fmt(pattern2match)
+
+  # do the search
+  search_results = [re.search(fmt, str_) for str_ in list_of_strings]
+
+  # get the strings
+  value_strings = [res.group() if res is not None else notfoundvalue for res in search_results]
+
+  if output_fcn is not None:
+    values = [output_fcn(valstr) if valstr is not None else notfoundvalue
+              for valstr in value_strings]
+  else:
+    values = []
+    for valstr in value_strings:
+      if valstr is None:
+        continue
+      if valstr.startswith('-') or valstr.startswith('+'):
+        valstr_ = valstr[1:]
+      else:
+        valstr_ = valstr
+      if valstr_.isnumeric():
+        value = float(valstr)
+      else:
+        # check against known decimal replacements
+        value = valstr
+        # check if there is anything to replace
+        for key, mult in replacements.items():
+          if valstr.find(key) > -1:
+            value = float(valstr.replace(key, '.'))*mult
+            break
+
+      if check_if_int:
+        if value.is_integer():
+          value = int(value)
+
+      # append to the list
+      values.append(value)
+
+  if output_type is not None:
+    values = [output_type(value) for value in values]
+
+  if np.isscalar(input2check):
+    output = values[0]
+  else:
+    output = values
+
+  return output
+
+
+def conv_fmt(pyfmt):
+  """
+  convert the python string formatting to re formatting
+  note that square brackets enclosing means optional
+  """
+  # asdfpylint: disable=asdasdfanomalous-backslash-in-string
+  pyfmt = pyfmt.replace('+', '\\+')
+  py2re = {'*': r'\S+',
+           '%c': r'.',
+           '%nc': r'.{n}',
+           '%d': r'[-+]?\d+',
+           '%e': r'[-+]?(\d+(\.\d*)?|\.\d+)([eE][-+]?\d+)?',
+           '%E': r'[-+]?(\d+(\.\d*)?|\.\d+)([eE][-+]?\d+)?',
+           '%f': r'[-+]?(\d+(\.\d*)?|\.\d+)([eE][-+]?\d+)?',
+           '%g': r'[-+]?(\d+(\.\d*)?|\.\d+)([eE][-+]?\d+)?',
+           '$i': r'[-+]?(0[xX][\dA-Fa-f]+|0[0-7]*|\d+)',
+           '%o': r'[-+]?[0-7]+',
+           '%n': r'[0-9_]*',
+           '%w': r'[a-zA-z]*',
+           '%u': r'\d+',
+           '%s': r'\S+',
+           '%x': r'[-+]?(0[xX])?[\dA-Fa-f]+',
+           '%X': r'[-+]?(0[xX])?[\dA-Fa-f]+'}
+  # pylint: enable=anomalous-backslash-in-string
+
+  # process possible square brackets ([...] becomes (...)?)
+
+  # modify the lookback and lookforward parts
+  # lookback part (everything before the first %[df...])
+  iprefix = pyfmt.find('%')
+  if iprefix > 0:
+    # check if there is an optional part (format [...]?)
+    if pyfmt[iprefix-2:iprefix] == ']?':
+      iprefix = pyfmt[:(iprefix-2)].find('[')
+    lookback_str = pyfmt[:iprefix]
+    lookback_str_fmt = '(?<=' + lookback_str + ')'
+    pyfmt = lookback_str_fmt + pyfmt[iprefix:]
+
+  # lookforward part
+  isuffix = pyfmt.rfind('%')+2
+  if isuffix < len(pyfmt):
+    # check if there is a [...]? part -> optional
+    if pyfmt[isuffix] == '[':
+      isuffix += pyfmt[isuffix:].find(']?') + 2
+    lookfw_str = pyfmt[isuffix:]
+    lookfw_str_fmt = '(?=' + lookfw_str + ')'
+    pyfmt = pyfmt[:isuffix] + lookfw_str_fmt
+
+  # initialize the regexp string
+  refmt = pyfmt
+  for key, value in py2re.items():
+    refmt = refmt.replace(key, value)
+
+  return refmt
+
+
+def find_pattern(pattern, list_of_strings, nreq=None, nreq_mode='exact',
+                 squeeze=True):
+  """
+  find a (python) formatted file name in a directory
+  """
+
+  # convert the formatted file to the regexpr formatted file
+  pattern_regexp = conv_fmt(pattern)
+
+  # search all elements in the contents list
+  re_results_list = [re.search(pattern_regexp, fname) for fname in list_of_strings]
+
+  # get the strings that match
+  valid_filenames = [fname.string for fname in re_results_list if fname is not None]
+
+  # throw nof found in variable, necessary for possible post processing
+  nof_found = len(valid_filenames)
+
+  if nreq is None:
+    pass
+
+  elif isinstance(nreq, (int, np.integer)):
+    errstr = (f"The expected number of found files is ({nreq}), but only ({nof_found}) are found. "
+              + f"This is incompatible with *nreq_mode*=`{nreq_mode}`")
+    if nof_found == nreq:
+      pass
+    elif nof_found > nreq:
+      if nreq_mode == 'min':
+        pass
+      elif nreq_mode in ('max', 'exact'):
+        raise IncorrectNumberOfFilesFoundError(errstr)
+    elif nof_found < nreq:
+      if nreq_mode == 'max':
+        pass
+      elif nreq_mode in ('min', 'exact'):
+        raise IncorrectNumberOfFilesFoundError(errstr)
+    else:
+      raise FileNotFoundError(errstr)
+
+  # check if I have to squeeze
+  if squeeze:
+    if nof_found == 1:
+      valid_filenames = valid_filenames[0]
+
+  # return the stuff
+  return valid_filenames
+
+
+def find_filename(filepattern, dirname, nreq=1, nreq_mode='exact',
+                  squeeze=True):
+  """
+  find a (python) formatted file name in a directory
+  """
+  # get the contents of the folder
+  contents = os.listdir(dirname)
+
+  found_strings = find_pattern(filepattern, contents, nreq=nreq,
+                               nreq_mode=nreq_mode, squeeze=squeeze)
+
+  return found_strings
+
+
+def pconv(dirname):
+  """
+  convert the path in windows format to linux
+  """
+
+  if sys.platform.startswith('win'):
+    conversion_table = {'/work': 's:',
+                        '/home/dq968/': 'm:',
+                        '/': os.sep}
+
+  elif sys.platform.startswith('linux'):
+    conversion_table = {'s:': '/work',
+                        'm:': '/home/dq968/',
+                        '\\': os.sep}
+  else:
+    raise ValueError(f"The platform found ({sys.platform}) is not known")
+
+  # first ensure all \ are doubled to \\
+  # replace all backslashes with forward slashes
+  for wkey, sub in conversion_table.items():
+    dirname = dirname.replace(wkey, sub)
+
+  # end with file separator
+  if not dirname.endswith(os.sep):
+    dirname += os.sep
+
+  return dirname
+
+
+def nof_bits_needed(count):
+  """
+  calculate how many bits are needed to encode a list of *value* items
+  """
+  return (np.ceil(np.log2(count)) + 0.5).astype(int)
+
+
+def show_object_property_values(obj):
+  """
+  show the properties with values of an object
+  """
+  props = dir(obj)
+  max_prop_chars = max([len(prop) for prop in props])
+  hline = markerline('=', text=" OBJECT CONTENT ", doprint=True)
+  max_line_chars = len(hline)
+  print_in_columns(['attribute', 'value'], sep=' | ',
+                   colwidths=np.array([max_prop_chars, max_line_chars - max_prop_chars]))
+  # for prop in props:
+  #   value = getattr(obj, prop)
+  #   print_in_columns([prop, value], sep=' | ')
+
+  markerline('=', text=' END ', doprint=True)
+
+
+def unique_nonint(values, precision=None):
+  """
+  give the unique numbers upto a certain precision
+  """
+  # make into an array
+  values = arrayify(values)
+
+  # set precision
+  if precision is None:
+    precision = np.spacing(values.min())
+
+  # pick unique values via up/down method
+  outvals = np.unique(np.round(values/precision))*precision
+
+  return outvals
+
+
+def xovery(x, y):
+  """
+  combinatorial (x;y)
+  """
+  result = factorial(x)/(factorial(x-y)*factorial(y))
+
+  return result
+
+
+def nanplot(*_args, **kwargs):
+  """
+  initiate a nan plot for updating/animations.
+  This plot will show up as empty, however it contains NaN values, so it is not empty
+
+  arguments:
+  ----------
+  *_args : array-like
+           List of arguments to are passed to plt.plot function
+  **kwargs : dict
+             keyword arguments dictionary to be passed to the plt.plot() function
+
+  returns:
+  --------
+  ln : line oject
+  """
+  if 'ax' in kwargs:
+    ax = kwargs.pop('ax')
+  else:
+    ax = plt.gca()
+
+  if isinstance(_args[0], (np.integer, int)):
+    xs = np.r_[:_args[0]]
+  else:
+    xs = _args[0]
+
+  ln, = ax.plot(xs, np.nan*np.ones_like(xs, dtype=float), *_args[1:], **kwargs)
+
+  return ln
+
+
+def split_complex(cplx, sfx=1, sfy=1):
+  """
+  split a complex point in real and imaginary parts with a scale factor
+
+  arguments:
+  ----------
+  cplx : (ndarray of) complex value(s)
+         The complex value or array of to be split
+  sfx: numerical value, default=1
+       scale factor for the real part
+  sfy: number, default=1
+       scale factor for the imaginary part
+
+  returns:
+  --------
+  (re, im): 2-tuple of floats
+            The scaled real and imaginary parts of the complext value
+  """
+  return sfx*np.real(cplx), sfy*np.imag(cplx)
+
+
+def monospace(array, delta=None):
+  """
+  straighten an array which has rounding errors
+
+  arguments:
+  ----------
+  array: ndarray of floats
+         the almost monospaced array
+  delta: [None | float], default=None
+         The delta value for the monospaced grid. If *None* it is calculated as the median
+         difference value
+
+  returns:
+  --------
+  array : ndarray of floats
+          The resulting monospaced grid
+  """
+  if delta is None:
+    delta = np.median(np.diff(array))
+
+  array = np.r_[:array.size]*delta
+
+  return array
+
+
+def get_closest_index(value_wanted, values, suppress_warnings=False):
+  """
+  get the index of the value closest to the wanted value in an array
+
+  arguments:
+  ----------
+  value_wanted : number
+                 value to be found in the array
+  values: ndarray
+          array in which to search
+  suppress_warnings: bool, default=False
+                     flag indicating if a warning must be issued when no exact match can be found
+
+  returns:
+  --------
+  ifnd : integer
+         The index where in the array the wanted value is found; or the closest value
+  """
+  ifnd_arr = np.argwhere(np.isclose(values, value_wanted)).ravel()
+  if ifnd_arr.size > 0:
+    ifnd = ifnd_arr.item()
+  else:
+    # get the closest
+    ifnd = np.argmin(np.abs(values - value_wanted)).ravel()[0]
+    if not suppress_warnings:
+      warnings.warn(f"There is no `exact` match for value = {value_wanted}. "
+                    + f"Taking the closest value = {values[ifnd]}")
+
+  return ifnd
+
+
+def substr2index(substring, strlist):
+  """
+  find the indices of a certain substring
+  """
+  index = np.argwhere([substring.lower() in elm.lower() for elm in strlist]).item()
+
+  return index
+
+
+def listify(input_):
+  """
+  make into a list
+  """
+  if isinstance(input_, list):
+    return input_
+
+  return make_array_like(input_, 'list')
+
+
+def tuplify(input_):
+  """
+  make into a tuple
+  """
+  if isinstance(input_, tuple):
+    return input_
+
+  return make_array_like(input_, 'tuple')
+
+
+def arrayify(input_):
+  """
+  make into array
+  """
+  if isinstance(input_, np.ndarray):
+    return input_
+
+  return make_array_like(input_, 'np.ndarray')
+
+
+def make_array_like(input_, array_like):
+  """
+  make an input into an array like
+  """
+  output = input_
+
+  # from single elements to array of 1 element
+  if np.ndim(input_) == 0:
+    output = [input_,]
+  # elif np.ndim(input_) > 1:
+  #   output = output.ravel()
+
+  # convert to the right type
+  if array_like == 'list' or array_like == 'np.ndarray':
+    output = [*output,]
+    if array_like in ['array', 'ndarray', 'np.ndarray', 'numpy.ndarray']:
+      # check if kthe elements are of the same type
+      types = check_types_in_array_like(output)
+      # all same type
+      if len(types) == 1:
+        dtype = types.pop()
+      # if different types -> dtype=object
+      else:
+        dtype = np.object_
+      output = np.array(output, dtype=dtype)
+  elif array_like == 'tuple':
+    output = (*output,)
+  else:
+    raise ValueError(f"The array_like given ({array_like}) is not valid")
+
+  return output
+
+
+def check_types_in_array_like(array_like):
+  """
+  check the type of all elements in an array-like
+  """
+  types = set()
+  [types.add(type(elm)) for elm in array_like]  # pylint: disable=expression-not-assigned
+
+  return types
+
+
+def _color_vector_simple(nof_points, start_color, end_color):
+  """
+  create a color vector between two colors
+  """
+  # convert to vectors
+  start_color = np.array(to_rgb(start_color))
+  end_color = np.array(to_rgb(end_color))
+
+  r = np.linspace(start_color[0], end_color[0], nof_points)
+  g = np.linspace(start_color[1], end_color[1], nof_points)
+  b = np.linspace(start_color[2], end_color[2], nof_points)
+
+  cvec = np.vstack((r, g, b)).T
+
+  return cvec
+
+
+def color_vector(nof_points, c1, c2, cints=None, icints='equal'):
+  """
+  define a color vector with a via in the center somewhere
+  """
+  # handle corner case: simple straight color vector
+  if cints is None:
+    return _color_vector_simple(nof_points, c1, c2)
+
+  # process some shortcuts for the intermediate colors
+  if isinstance(cints, str):
+    cints_list = [np.array(to_rgb(cints))]
+  elif isinstance(cints, (tuple, list)):
+    # check the elements
+    if np.isscalar(cints[0]):
+      if isinstance(cints[0], str):
+        cints_list = []
+        for cint in cints:
+          cints_list.append(np.array(to_rgb(cint)))
+      else:  # it is a single value which means cints is [r, g, b] format
+        cints_list = [cints]
+    else:
+      cints_list = [to_rgb(cint) for cint in cints]
+
+  nof_ints = len(cints_list)
+  cs = [to_rgb(c1)] + cints_list + [to_rgb(c2)]
+  nof_cs = len(cs)
+
+  # handle the positions of the elements
+  if icints == 'equal':
+    ics = np.linspace(0, nof_points, nof_cs)
+
+  # process the indices of the intermediates
+  elif isinstance(icints, (tuple, list, np.ndarray)):
+    ics = [0]
+    for iint in range(nof_ints):
+      if icints[iint] < 1:
+        ics.append(nof_points*icints[iint])
+      else:
+        ics.append(icints[iint])
+    ics.append(nof_points - 1)
+
+  # make them all integers
+  ics = [np.int_(-0.5 + ic) for ic in ics]
+
+  # paste all parts together
+  cvec = np.nan*np.ones((nof_points, 3), dtype=np.float_)
+
+  # loop all parts using *color_vector*
+  for ipart in range(0, nof_cs-1):
+    nof_points_part = ics[ipart+1] - ics[ipart]
+    cvec_part = color_vector(nof_points_part+1, cs[ipart], cs[ipart+1])
+
+    # note the indices
+    ifrom = ics[ipart]
+    ito = ics[ipart+1]  # this is NOT included!!
+    # last color is excluded, will the the first of the next section
+    cvec[ifrom:ito, :] = cvec_part[:-1, :]
+
+  # add the final color
+  cvec[-1, :] = cs[-1]
+
+  return cvec
+
+
+def strip_all_spaces(strarrlike_in):
+  """
+  strip of all spaces from the strings in a list
+  """
+  strarrlike_out = [string.strip() for string in strarrlike_in]
+
+  if isinstance(strarrlike_in, np.ndarray):
+    strarrlike_out = np.array(strarrlike_out, dtype=strarrlike_in.dtype)
+  elif isinstance(strarrlike_in, tuple):
+    strarrlike_out = tuple(strarrlike_out)
+
+  return strarrlike_out
+
+
+def select_file(**options):
+  """
+  select a file to open
+
+  Arguments:
+  ----------
+  **options : dictionary of keyword arguments, which are:
+    defaultextension : str
+                       The extension to append
+    filetype : list of str
+               The file types to list
+    initialdir : str
+                 The folder to start in
+    initialfile: str
+                 The initial file name without the extension
+    title: The title of the window
+
+  Returns:
+  --------
+  filename : str
+             The file name with the full path attached as a single string
+  """
+  root = tk.Tk()
+  root.withdraw()
+
+  filename = tk.filedialog.askopenfilename(**options)
+
+  return filename
+
+
+def ask_question(question, **options):
+  """
+  select a file to open
+
+  Arguments:
+  ----------
+  **options : dictionary of keyword arguments, which are:
+    defaultextension : str
+                       The extension to append
+    filetype : list of str
+               The file types to list
+    initialdir : str
+                 The folder to start in
+    initialfile: str
+                 The initial file name without the extension
+    title: The title of the window
+
+  Returns:
+  --------
+  filename : str
+             The file name with the full path attached as a single string
+  """
+  root = tk.Tk()
+  root.geometry("10x10+400+500")
+  root.withdraw()
+  root.lift()
+
+  filename = tk.messagebox.askyesno("I have a question", question, parent=root, **options)
+
+  root.destroy()
+  return filename
+
+
+def select_savefile(defaultextension=None, title=None, initialdir=None, initialfile=None,
+                    filetypes=None):
+  """
+  select a file to save
+
+  Arguments:
+  ----------
+  **options : dictionary of keyword arguments, which are:
+    defaultextension : str
+                       The extension to append
+    filetype : list of str
+               The file types to list
+    initialdir : str
+                 The folder to start in
+    initialfile: str
+                 The initial file name without the extension
+    title: The title of the window
+
+  Returns:
+  --------
+  filename : str
+             The file name with the full path attached as a single string
+  """
+  root = tk.Tk()
+  root.withdraw()
+
+  if filetypes is None:
+    filetypes = [("text files", "*.txt"),
+                 ("JPG files", "*.jpg"),
+                 ("PNG files", "*.png"),
+                 ("GIF files", "*.png"),
+                 ("All files", "*.*")]
+
+  # while True:
+  filename = tk.filedialog.asksaveasfilename(defaultextension=defaultextension,
+                                          initialdir=initialdir, title=title,
+                                          initialfile=initialfile, filetypes=filetypes)
+
+  # if check_exists:
+  #   if os.path.exists(filename):
+  #     answer = dinput('The file already exists. Overwrite? [y/n]', 'y')
+  #     if answer[0].lower() == 'y':
+  #       # remove
+  #       os.remove(filename)
+  #       break
+  #     elif answer[0].lower() == 'n':
+  #       # do nothing and re-ask for filename
+  #       pass
+  #     else:
+  #       print('answer given ({}) not understood. Please select `y` or `n`'.format(answer))
+  #   else:
+  #     break
+  # else:
+  #   break
+
+  return filename
+
+
+def select_folder(**options):
+  """
+  select a folder. It's a wrapper arouind filedialog from tkinter module
+
+  **options are:
+    parent - the window to place the dialog on top of
+    title - the title of the window
+    initialdir - the directory that the dialog starts in
+    initialfile - the file selected upon opening of the dialog
+    filetypes - a sequence (list) of (<label>, <pattern>)-tuples in which the '*' wildcard is
+                allowed
+    defaultextension - the default extension to append to file (save dialogs only)
+    multiple - when True, selection of multiple items is allowed (default=False)
+  """
+  root = tk.Tk()
+  root.withdraw()
+
+  dirname = tk.filedialog.askdirectory(**options)
+
+  root.quit()
+  root.destroy()
+
+  return dirname
+
+
+def val2ind(pos, spacing=None, center=False):
+  """ get the index where the value is found """
+
+  posm = pos - pos.min()
+
+  if spacing is None:
+    # find minimum distnace first (excluding 0!)
+    dposs = np.diff(np.sort(posm))
+    izero = np.isclose(dposs, 0.)
+    spacing = dposs[~izero].min()
+
+  ind = posm/spacing
+  if center is True:
+    ind -= ind.mean()
+
+  return ind
+
+
+def calc_frequencies(nof_taps, fs, center_zero=True):
+  '''
+  Calculate the frequencies belonging to a spectrum based on sample frequency and number of tabs
+
+  Positional arguments:
+  ---------------------
+  nof_taps : int
+             The number of frequencies/taps in the DFT
+  fs : float
+       The sample frequency in Hz
+
+  Keyword argument:
+  -----------------
+  center_zero : bool, default=True
+               If True apply fftshift such that the center frequency is 0
+
+  Returns:
+  --------
+  freqs : ndarray of floats
+          An array containing the frequencies of the spectrum
+  '''
+
+  # subtract to get the number of intervals/steps
+  nof_steps = nof_taps
+  if center_zero:
+    taps = np.arange(-nof_steps//2, nof_steps//2)
+  else:
+    taps = np.arange(nof_steps)
+
+  freqs = taps*(fs/nof_steps)
+
+  return freqs
+
+# pylint: disable-next=C0103
+def spectrum(signal, fs=1., nof_taps=None, scaling=1., center_zero=True, full=True,
+             dB=True, makeplot=True, yrange=None, plotspec='b.-', title='auto', **plot_kwargs):
+  """
+  get the spectrum of a signal
+  """
+  plot_kwargs_ = dict(ax=None)
+  plot_kwargs_.update(plot_kwargs)
+
+  signal = signal.reshape(-1)
+  if nof_taps is None:
+    nof_taps = signal.size
+
+  freqs_unscaled = calc_frequencies(nof_taps, fs=fs, center_zero=center_zero)
+
+  # overwrite freqs_base by the scaled version
+  freqs, sidict = scale_by_si_prefix(freqs_unscaled, base_pref_on_what="max")
+
+  nof_bins = freqs.size
+  freq_per_bin = fs/nof_bins
+  figtitle = f"1:{nof_bins/signal.size} spectrum, {format_as_si(freq_per_bin)}Hz per bin"
+
+  spect_ = np.fft.fft(signal, n=nof_taps)
+  spect = np.abs(spect_)
+  if center_zero:
+    spect = fftshift(spect)
+
+  if isinstance(scaling, str):
+    if scaling == 'default':
+      sf = 1.
+    elif scaling == 'per_sample':
+      sf = nof_taps
+    elif scaling.startswith('normalize'):
+      sf = np.abs(spect).max()
+      figtitle += ", normalized"
+    elif scaling.startswith('bw'):
+      # estimate the bandwidth
+      sf_thres = 0.25
+      ampmax = max(spect)
+      threshold = ampmax*sf_thres
+      tf_valid = spect >= threshold
+      sf = np.median(np.abs(spect[tf_valid]))
+    else:
+      raise NotImplementedError(f"The value for *scaling={scaling}* is not implemented")
+  elif isinstance(scaling, (list, tuple)):
+    bw_start, bw_end = scaling
+    tf_valid_freqs = (freqs >= bw_start/sidict['sf'])*(freqs <= bw_end/sidict['sf'])
+    sf = np.median(np.abs(spect[tf_valid_freqs]))
+  else:
+    sf = np.float_(scaling)
+    figtitle += f", {sf:0.1f} scaling"
+
+  spect_ /= sf
+  spect /= sf
+
+  if not full:
+    figtitle += ", half spectrum"
+    nof_samples = freqs.size
+    if center_zero:
+      freqs = freqs[nof_samples//2 + 1:]
+      spect = spect[nof_samples//2 + 1:]
+    else:
+      freqs = freqs[:nof_samples//2]
+      spect = spect[:nof_samples//2]
+
+  if dB:
+    spect = logmod(spect)
+    if isinstance(scaling, str) and scaling.startswith('normalize'):
+      yscale = "Power [dBc]"
+    else:
+      yscale = "Power [dB]"
+
+    # calculate the yscaling
+    ymax = max(spect) + 3.
+    if yrange is not None:
+      ymin = ymax - yrange
+  else:
+    yscale = "Power [lin]"
+
+  ax = plot_kwargs_.pop('ax')
+  if makeplot:
+    # plot the stuff
+
+    if ax is None:
+      fig = plt.figure(figname(figtitle))
+      ax = fig.add_subplot(111)
+
+    ax = qplot(ax, freqs, spect, plotspec, **plot_kwargs_)
+    if isinstance(title, str) and title == 'auto':
+      title = figtitle
+    ax.set_title(title)
+    ax.set_xlabel(f"Frequency [{sidict['sym']}Hz]")
+    ax.set_ylabel(yscale)
+    if yrange is not None:
+      ax.set_ylim(top=ymax, bottom=ymin)
+    plt.show(block=False)
+    plt.draw()
+
+  return freqs_unscaled, fftshift(spect_), ax
+
+
+def find_dominant_frequencies(signal, fs, f1p=None, scaling='default', max_nof_peaks=None,
+                              min_rel_height_db=10, makeplot=False, **plotkwargs):
+  """
+  find the frequencies in the spectrum of a signal
+
+  Arguments:
+  ----------
+  signal : ndarray of floats
+           The signal in floats
+  fs : scalar
+       The sample frequency in Hz
+  f1p : scalar or None, default=None
+        The 1P frequency. If None, f1p=1.0 will be given. Only if f1p != 1, the plots are adjusted
+  max_nof_peaks : [ None | int], default=None
+                  The maximum number of peaks to be returned
+                  None implies all peaks are returned and is effectively the same as np.inf
+  min_rel_height_db : scalar, default=10
+                      The minimimum relative height from the main spectral frequency above which
+                      additional peaks can be found. the sign is of no importance and will be
+                      corrected for
+  makeplot : bool, default=False
+         Whether to plot the spectrum and the peaks superimposed
+  scaling : [ 'default' | 'normalize' | 'per_sample' ], default='default'
+                 The fourier transform scaling. These are:
+                 - 'default': simple FFT, no scaling
+                 - 'normalize': the main frequency is scaled to 0 dB
+                 - 'per_sample': the scaling is equal to (1/nof_samples)
+
+  Returns:
+  --------
+  fpeaks : ndarray of floats
+           An array containing the peak frequencies in Hz or xP's, depending on the value for
+           *f1p*
+  peakvals : ndarray of floats
+             The peak values, they take the value of the *scaling* into account
+
+
+  """
+  if f1p is None:
+    f1p = 1.0
+
+  # corner case: no signal at all
+  if np.isclose(rms(signal), 0.):
+    return np.array([])
+
+  # corner case: constant signal
+  if np.isclose(np.std(signal), 0.):
+    return np.array([0.])
+
+  nof_samples = signal.size
+  fs_ = fs/f1p
+
+  signal_unbias = signal - np.mean(signal)
+  freqs, Ydb_debias, _ = spectrum(signal_unbias, fs=fs_, center_zero=False, scaling='default',
+                                  full=False, makeplot=False, dB=True)
+
+  # calculate the minimum distance between samples
+  dP_per_sample = fs_/(2.*nof_samples)
+  distance_in_P = 0.4
+  distance_in_samples = 1 + int(0.5 + distance_in_P/dP_per_sample)
+
+  # find the peaks taking the distance of P/2 into account
+  height = Ydb_debias.max() - np.abs(min_rel_height_db)
+  ipeaks = find_peaks(Ydb_debias, height=height, distance=distance_in_samples)[0]
+
+  # remove peaks in the first interval [0, P/2]
+  idel = np.argwhere(ipeaks < distance_in_samples)
+  ipeaks = np.delete(ipeaks, idel)
+
+  isort = np.argsort(Ydb_debias[ipeaks])[-1::-1]
+  ipeaks_sorted = ipeaks[isort]
+
+  nfnd = ipeaks_sorted.size
+  if max_nof_peaks is None:
+    max_nof_peaks = nfnd
+  else:
+    max_nof_peaks = np.fmin(nfnd, max_nof_peaks)
+
+  inds = ipeaks_sorted[:max_nof_peaks]
+  fpeaks = freqs[inds]
+  peakvals = Ydb_debias[inds]
+
+  if peakvals.max() <= (db(signal.sum()) + np.abs(min_rel_height_db)):
+    fpeaks = np.insert(fpeaks, 0, 0)
+    peakvals = np.insert(peakvals, 0, db(signal.sum()))
+    # sort
+    isort = np.argsort(fpeaks)
+    fpeaks = fpeaks[isort]
+    peakvals = peakvals[isort]
+
+  if scaling.endswith('normalize'):
+    offset = np.max(peakvals)
+  elif scaling.endswith('per_sample'):
+    offset = db(signal.size)
+  elif scaling.endswith('default'):
+    offset = 0.
+  else:
+    raise NotImplementedError("The *scaling={}* is not implemented (yet)")
+
+  peakvals -= offset
+
+  if makeplot:
+    if 'ax' in plotkwargs:
+      ax = plotkwargs['ax']
+    else:
+      fig = plt.figure(figname("spectrum"))
+      ax = fig.add_subplot(111)
+      ax.set_title("The spectrum and the found peaks")
+      if np.isclose(f1p, 1.0):
+        ax.set_xlabel("Frequency [Hz]")
+      else:
+        ax.set_xlabel("relative frequecy [xP]")
+
+      if scaling.endswith("normalize"):
+        ax.set_ylabel("Power [dBc]")
+      else:
+        ax.set_ylabel("Power [dB]")
+
+    xs, ys, _ = spectrum(signal, fs=fs_, center_zero=False, scaling=scaling, full=False,
+                         dB=True, makeplot=False)
+
+    ax.plot(xs, Ydb_debias - offset, 'k--')
+    ax.plot(xs, ys, 'b-')
+    # plot_spectrum(signal, 'b-', fs=fs_, center_zero=False, scaling=scaling, full=False,
+    #               ax=ax)
+    ax.plot(fpeaks, peakvals, 'ro', mfc='none')
+    threshold = ys.max() - np.abs(min_rel_height_db)
+    ax.axhline(threshold, color='g', linestyle='--')
+    ax.text(xs[-1], threshold, f"threshold @ {float(threshold):0.1f} dBc",
+            va='bottom', ha='right')
+    plt.show(block=False)
+    plt.draw()
+
+  return fpeaks, peakvals
+
+
+def print_struct_array(arr, varname='', prefix='| ', verbose=True,
+                       output_in_list=False, flat=False):
+  '''
+  Print the content of a structured array.
+
+  Positional arguments:
+  ---------------------
+  arr : ndarray
+        The structured array of which the contents must be displayed.
+
+  Keyword arguments:
+  ------------------
+  varname : str, default='root'
+            The name of the variable
+  prefix : str, default=': '
+           A formatting prefix which might help to distinguish different levels in the array
+  verbose : bool, default: True
+            Flag indicating whether to fully display the structure (i.e., expand the folded
+            substructures) or not.
+  start_from : None or str, default=None
+               Indicates after which line the output must be generated
+  end_at : None or str, default=none
+           Indicates after which string the output generation should stop
+
+  Returns:
+  --------
+  None
+
+  See Also:
+  ---------
+  ._print_struct_array_flat_full : prints the array content with flag *verbose=False*
+  ._print_struct_array_full : prints the array content with flag *verbose=False*
+  ._print_struct_array_flat_compact : prints the array content with flag *verbose=False*
+  ._print_struct_array_compact : prints the array content with flag *verbose=True*
+  '''
+
+  # print(varname, end='')
+  if output_in_list:
+    output_array = ['']
+  else:
+    output_array = None
+
+  if verbose:
+    if flat:
+      _print_struct_array_flat_full(arr, substr=varname, output_array=output_array)
+    else:
+      _print_struct_array_full(arr, prefix=prefix, linecount=0, output_array=output_array)
+
+  else:
+    if flat:
+      _print_struct_array_flat_compact(arr, substr=varname, is_singleton=True,
+                                       output_array=output_array)
+    else:
+      _print_struct_array_compact(arr, prefix=prefix, is_singleton=True,
+                                  linecount=0, output_array=output_array)
+
+  return output_array
+
+
+def _print_struct_array_compact(arr, prefix='| ', level=1, linecount=0,
+                                is_singleton=True, output_array=None, **singinfo):
+  '''
+  Print the structured array structure and field names. In case the values are scalars or strings
+  this value is displayed. Otherwise the shape and the data type are shown.
+
+  Note: this is a fully recursive function!
+
+  Arguments:
+  ----------
+  arr : ndarray
+        The structured array of which the contents must be displayed. Due to the recursive nature
+        this may be a subarray of the original array
+
+  Keyword arguments:
+  ------------------
+  prefix : str, default: ': '
+           A formatting prefix which might help to distinguish different levels in the array
+  level : int
+          The level of indentation of the current subarray
+  is_singleton : bool, default: True
+              This indicates whether a scalar value or string is a "singleton". This implies that
+              there exists only one field of this name. If *True* the value/string is printed.
+  singinfo : dict or None, default: None
+             Dict containing info on the last singleton found
+
+  Returns:
+  --------
+  *None*
+  '''
+
+  linecount += 1
+  is_leave = True
+
+  # check if it is a arr or a leave
+  if type(arr) in [np.void, np.ndarray]:
+    if arr.dtype.names is not None:
+      is_leave = False
+      if arr.size > 1:
+        is_singleton = False
+
+      shp = arr.shape
+      _print(f'{shp}', output_array=output_array)
+
+      # loop all subs
+      for name in arr.ravel()[0].dtype.names:
+        if output_array is not None:
+          _print(prefix*(level) + name, end='', output_array=output_array)
+        else:
+          _print(f'{linecount:3d}. ' + prefix*level + name, end='',
+                 output_array=output_array)
+
+        subarr = arr.ravel()[0][name]
+
+        if is_singleton:
+          singinfo['line'] = linecount
+          singinfo['name'] = name
+
+        linecount = _print_struct_array_compact(subarr, prefix=prefix,
+                                                level=level + 1,
+                                                linecount=linecount,
+                                                is_singleton=is_singleton,
+                                                output_array=output_array,
+                                                **singinfo)
+
+  # it is a leave!
+  if is_leave:
+    # NUMERICAL
+    if isinstance(arr, (float, np.floating)):
+      type_ = type(arr).__name__
+      if is_singleton:
+        _print(f": {arr:.2} ({type_})", output_array=output_array)
+      else:
+        _print(f": ... ({type_}) ({singinfo['name']} @ {singinfo['line']})",
+               output_array=output_array)
+
+    # INT
+    elif isinstance(arr, (np.integer, int)):
+      type_ = type(arr).__name__
+      if is_singleton:
+        _print(f': {arr:d} ({type})', output_array=output_array)
+      else:
+        _print(f': ... ({type_}) ({singinfo["name"]} @ {singinfo["line"]})',
+               output_array=output_array)
+
+    # STRING
+    elif isinstance(arr, str):
+      type_ = 'str'
+      if is_singleton:
+        _print(f': "{arr}" ({type_})'.format(arr, type_), output_array=output_array)
+      else:
+        _print(f': ... ({type}) ({singinfo["name"]} @ {singinfo["line"]})',
+               output_array=output_array)
+
+    # NDARRAY
+    elif isinstance(arr, np.ndarray):
+      type_ = type(arr.ravel()).__name__
+      if is_singleton:
+        if isinstance(arr[0], (float, complex, np.floating, np.complexfloating)):
+          _print(f": {subset_str(arr, '{:0.2}')} ({arr.shape}{type_}) ", output_array=output_array)
+        else:
+          _print(f': {subset_str(arr)} ({arr.shape}{type_}) ', output_array=output_array)
+      else:
+        _print(f": ... ({arr.shape}{type_}) ({singinfo['name']} @ {singinfo['line']:d})",
+               output_array=output_array)
+
+    # MATLAB FUNCTION
+    elif type(arr).__name__ == 'MatlabFunction':
+      if is_singleton:
+        _print(f": <A MATLAB function> ({type(arr).__name__})", output_array=output_array)
+      else:
+        _print(f": ... ({type(arr).__name__}) ({singinfo['name']} @ {singinfo['line']})",
+               output_array=output_array)
+
+    # NOT YET DEFINED STUFF WILL RAISE AN EXCEPTION
+    else:
+      raise TypeError('The type is not expected')
+
+  return linecount
+
+
+def _print_struct_array_flat_compact(arr, substr='<var>', is_singleton=True, output_array=None,
+                                     linecount=0):
+  '''
+  Print the structured array structure and field names. In case the values are scalars or strings
+  this value is displayed. Otherwise the shape and the data type are shown.
+
+  Note: this is a fully recursive function!
+
+  Arguments:
+  ----------
+  arr : ndarray
+        The structured array of which the contents must be displayed. Due to the recursive nature
+        this may be a subarray of the original array
+
+  Keyword arguments:
+  ------------------
+  prefix : str, default: ': '
+           A formatting prefix which might help to distinguish different levels in the array
+  level : int
+          The level of indentation of the current subarray
+  is_singleton : bool, default: True
+              This indicates whether a scalar value or string is a "singleton". This implies that
+              there exists only one field of this name. If *True* the value/string is printed.
+  singinfo : dict or None, default: None
+             Dict containing info on the last singleton found
+
+  Returns:
+  --------
+  *None*
+  '''
+
+  is_leave = True
+  # check if it is a arr or a leave
+  if type(arr) in [np.void, np.ndarray]:
+    if arr.dtype.names is not None:
+      is_leave = False
+      if arr.size > 1:
+        is_singleton = False
+
+      shp = arr.shape
+      substr += f"{shp}."
+
+      # loop all subs
+      for name in arr.ravel()[0].dtype.names:
+        subarr = arr.ravel()[0][name]
+
+        linecount = _print_struct_array_flat_compact(subarr, substr=substr + name,
+                                                     is_singleton=is_singleton,
+                                                     output_array=output_array,
+                                                     linecount=linecount)
+
+  # it is a leave!
+  if is_leave:
+    # NUMERICAL
+    if isinstance(arr, (float, complex, np.floating, np.complexfloating)):
+      type_ = type(arr).__name__
+      if is_singleton:
+        endstr = f': {arr:.2} ({type_})'
+      else:
+        endstr = f': ... ({type_})'
+
+    # INT
+    elif isinstance(arr, int):
+      type_ = type(arr).__name__
+      if is_singleton:
+        endstr = f': {arr:d} ({type_})'
+      else:
+        endstr = f': ... ({type_})'
+
+    # STRING
+    elif isinstance(arr, str):
+      type_ = 'str'
+      if is_singleton:
+        endstr = f': "{arr}" ({type_})'
+      else:
+        endstr = f': ... ({type_})'
+
+    # NDARRAY
+    elif isinstance(arr, np.ndarray):
+      type_ = type(arr.ravel()).__name__
+      if is_singleton:
+        if isinstance(arr[0], (float, complex, np.floating, np.complexfloating)):
+          endstr = f": {subset_str(arr, '{:0.2}')} ({type_}{arr.shape}) "
+        else:
+          endstr = f": {subset_str(arr)} ({type_}{arr.shape}) "
+      else:
+        endstr = f": ... ({type_}{arr.shape})"
+
+    # MATLAB FUNCTION
+    elif type(arr).__name__ == 'MatlabFunction':
+      if is_singleton:
+        endstr = f": <A MATLAB function> ({type(arr).__name__})"
+      else:
+        endstr = f": ... ({type(arr).__name__})"
+
+    # NOT YET DEFINED STUFF WILL RAISE AN EXCEPTION
+    else:
+      raise TypeError('The type is not expected')
+
+    if output_array is not None:
+      output_array.append(substr + endstr)
+    else:
+      print(f"{linecount:d}. " + substr + endstr)
+
+  return linecount + 1
+
+
+def _print_struct_array_full(arr, prefix='| ', level=1, linecount=0, output_array=None):
+  '''
+  Print the structured array structure and field names. This will show all values and expand all
+  folded structures in *print_struct_array* function.
+
+  Note: this is a fully recursive function!
+
+  Arguments:
+  ----------
+  arr : ndarray
+        The structured array of which the contents must be displayed. Due to the recursive nature
+        this may be a subarray of the original array
+
+  Keyword arguments:
+  ------------------
+  prefix : str, default: ': '
+           A formatting prefix which might help to distinguish different levels in the array
+  level : int
+          The level of indentation of the current subarray
+
+  Returns:
+  --------
+  *None*
+  '''
+
+  is_leave = True
+  linecount += 1
+  # check if it is a arr or a leave
+  if type(arr) in [np.void, np.ndarray]:
+    if arr.dtype.names is not None:
+      is_leave = False
+      shp = arr.shape
+      _print(f'{shp}', output_array=output_array)
+
+      # loop all subs
+      for isub, subarr in enumerate(arr.ravel()):
+        for name in subarr.dtype.names:
+          if output_array is not None:
+            prefix_this = level*prefix
+          else:
+            prefix_this = f"{linecount:3d}. " + level*prefix
+          if arr.ravel().size > 1:
+            prefix_this = prefix_this + f"[{isub:02d}] "
+
+          _print(prefix_this + name, end='', output_array=output_array)
+          linecount = _print_struct_array_full(subarr[name], prefix=prefix, level=level+1,
+                                               linecount=linecount, output_array=output_array)
+
+  # it is a leave!
+  if is_leave:
+    # _print(type(arr))
+    if isinstance(arr, (float, int, complex)):
+      type_ = type(arr).__name__
+      _print(f": {arr} ({type_})", output_array=output_array)
+    elif isinstance(arr, np.ndarray):
+      type_ = type(arr.ravel()).__name__
+      if arr.ndim == 0:
+        _print(f": {arr[()]} ({arr.ndim:d}D {type_}", output_array=output_array)
+      else:
+        if arr.size < 5:
+          _print(f": {arr} ({arr.ndim:d}D {type_})", output_array=output_array)
+        else:
+          _print(f": {arr.shape} ({arr.ndim:d}D {type_})", output_array=output_array)
+    elif isinstance(arr, str):
+      type_ = 'str'
+      _print(f': "{arr}" ({type_})', output_array=output_array)
+    elif type(arr).__name__ == 'MatlabFunction':
+      _print(f": A MATLAB function ({type(arr).__name__})", output_array=output_array)
+    else:
+      raise TypeError('The type is not expected')
+
+  return linecount
+
+
+def _print_struct_array_flat_full(arr, substr='<var>', output_array=None, linecount=0):
+  '''
+  Print the structured array structure and field names. This will show all values and expand all
+  folded structures in *print_struct_array* function.
+
+  Note: this is a fully recursive function!
+
+  Arguments:
+  ----------
+  arr : ndarray
+        The structured array of which the contents must be displayed. Due to the recursive nature
+        this may be a subarray of the original array
+
+  Keyword arguments:
+  ------------------
+  prefix : str, default: ': '
+           A formatting prefix which might help to distinguish different levels in the array
+  level : int
+          The level of indentation of the current subarray
+
+  Returns:
+  --------
+  *None*
+  '''
+
+  is_leave = True
+  # check if it is a arr or a leave
+  if type(arr) in [np.void, np.ndarray]:
+    if arr.dtype.names is not None:
+      is_leave = False
+      shp = arr.shape
+      substr += f"{shp}"
+
+      # loop all subs
+      for isub, subarr in enumerate(arr.ravel()):
+        for name in subarr.dtype.names:
+          if arr.ravel().size > 1:
+            prefix_this = f"[{isub:02d}]."
+          else:
+            prefix_this = '.'
+
+          # print(prefix_this + name, end='')
+          linecount = _print_struct_array_flat_full(subarr[name],
+                                                    substr=substr + prefix_this + name,
+                                                    output_array=output_array, linecount=linecount)
+
+  # it is a leave!
+  if is_leave:
+    if isinstance(arr, (float, int, complex)):
+      type_ = type(arr).__name__
+      endstr = f": {arr} ({type_})"
+    elif isinstance(arr, np.ndarray):
+      type_ = type(arr.ravel()).__name__
+      if arr.ndim == 0:
+        endstr = f": {arr[()]} ({arr.ndim:d}D {type_}"
+      else:
+        if arr.size < 5:
+          endstr = f": {arr} ({arr.ndim:d}D {type_})"
+        else:
+          endstr = f": {arr.shape} ({arr.ndim:d}D {type_})"
+    elif isinstance(arr, str):
+      type_ = 'str'
+      endstr = f": '{arr}'' ({type_})"
+    elif type(arr).__name__ == 'MatlabFunction':
+      endstr = f": A MATLAB function ({type(arr).__name__})"
+    else:
+      raise TypeError('The type is not expected')
+
+    if output_array is not None:
+      output_array.append(substr + endstr)
+    else:
+      print(f"{linecount:d}. " + substr + endstr)
+
+  return linecount + 1
+
+
+def _print(input_str, sep=' ', end='\n', file=sys.stdout, flush=False, show=True,
+           output_array=None):
+  """
+  print line to array or to screen
+  """
+  if output_array is None:
+    if show:
+      print(input_str, sep=sep, end=end, file=file, flush=flush)
+    return None
+  else:  # place in output array
+    output_array[-1] += input_str
+    if end == '\n':
+      output_array.append('')
+
+    return None
+
+
+def subset_str(arr, fmt='{}', nof_at_start=2, nof_at_end=1):
+  '''
+  Creates a string printing a subset of the array in case of too many elements
+
+  Note that if the number of elements is equal to or smaller than nof_at_start + nof_at_end + 1,
+  the function will return an array similar to the generic print(arr) output
+
+  Positional argument:
+  --------------------
+  arr : array-like
+        an array-like containing a set of values or strings (maybe whatever)
+
+  Keyword arguments:
+  ------------------
+  fmt : str, default='{}'
+        The formatting string with which to display the values
+  nof_at_start : int, default=2
+                 The number of elements to plot at the beginning
+  nof_at_end : int, default=1
+               The number of elements to display at the end
+
+  Returns:
+  --------
+  subset_str : str
+               The output is a formatted string of a subset of the input array
+
+  '''
+  min_req_elms = nof_at_start + nof_at_end + 1
+  if isinstance(arr, (list, tuple)):
+    arrsize = len(arr)
+  elif isinstance(arr, np.ndarray):
+    arrsize = arr.size
+
+  if arrsize <= min_req_elms:
+    subset_str_new = '[' + ', '.join([fmt.format(elm) for elm in arr]) + ']'
+  else:
+    subarr_start = ', '.join([fmt.format(elm) for elm in arr[:nof_at_start]])
+    subarr_end = ', '.join([fmt.format(elm) for elm in arr[-nof_at_end:]])
+
+    subset_str_new = '[' + subarr_start + ',... ,' + subarr_end + ']'
+
+  return subset_str_new
+
+
+def extent(xvec, yvec):
+  '''
+  creates a 4-list of floats to be used in the *extent* keyword when using *imshow* or *matshow*
+
+  *extent* creates the 4-list according to the specified format [xmin, xmax, ymin, ymax] with the
+  addition of halve a pixel to ensure proper alignment between axes and pixel centers.
+
+  See the help for *imshow*, keyword *extent* for more information on this padding problem
+
+  Arguments:
+  ----------
+  xvec : ndarray of floats
+         A 1D or 2D array of floats containing the x positions of the data
+  yvec : ndarray of floats
+         A 1D or 2D array of floats containing the y positions of the data
+
+  Returns:
+  --------
+  ext : 4-list of floats
+        contains the values for [xmin, xmax, ymin, ymax] plus a padding of halve a pixel.
+
+  See Also:
+  ---------
+  matplotlib.pyplot.imshow : show an image in an axes
+  matplotlib.pyplot.matshow : show a matrix in an axes
+  '''
+  if xvec.ndim > 1:
+    xvec = xvec[0, :]
+
+  if yvec.ndim > 1:
+    yvec = yvec[:, 0]
+
+  dx = np.diff(xvec).mean()
+  dy = np.diff(yvec).mean()
+
+  ext = [xvec[0] - dx/2, xvec[-1] + dx/2, yvec[0] - dy/2, yvec[-1] + dy/2]
+
+  return ext
+
+
+def normalize(data):
+  '''
+  normalizes the data in the array to the interval [0, 1]
+
+  Argument:
+  ---------
+  data : array-like or ndarray of floats
+         The data to normalize
+
+  Returns:
+  --------
+  out : array-like or ndarray of floats
+        Same type and shape as *data*, but with values normalized to the interval [0, 1]
+  '''
+
+  input_ = deepcopy(data)
+  dtype = type(input_)
+  if dtype in [list, tuple]:
+    input_ = np.array(input_)
+
+  input_ -= input_.min()
+  input_ /= input_.max()
+
+  if dtype is list:
+    out = list(input_)
+  elif dtype is tuple:
+    out = tuple(input_)
+  else:
+    out = input_
+
+  return out
+
+
+def inputdlg(strings, defaults=None, types=None, windowtitle='Input Dialog'):
+  '''
+  Creates a window with a set of input entry boxes plus text
+
+  Arguments:
+  ----------
+  strings : (list of) str
+            a list of strings to display before the entry boxes. A None value omits the string
+            completely
+  defaults : (list of) any type, optional
+             A set of defaults which is either None (indicating no defaults whatsoever) or of
+             equal length as *strings*.
+  types : (list of) type designations, optional
+          A list of types to which the str types are cast before being returned. None implies all
+          string objects.
+
+  Returns:
+  --------
+  A list of values  of any type possible equal to what was type in cast to the correct type if
+  requested
+  '''
+
+  def pressed_return():
+    master.quit()
+
+    return None
+
+  if isinstance(strings, (list, tuple)):
+    nof_rows = len(strings)
+    if defaults is None:
+      defaults = [None]*nof_rows
+    if types is None:
+      types = [str]*nof_rows
+  else:  # else: single row
+    nof_rows = 1
+    strings = [strings]
+    defaults = [defaults]
+    if types is None:
+      types = str
+    types = [types]
+
+  master = tk.Tk(className=windowtitle)
+  tkvar = []
+  entry = []
+  for irow in np.arange(nof_rows):
+
+    # create tkvars of the correct type
+    if types[irow] in (np.floating, float):
+      tkvar.append(tk.DoubleVar(master, value=defaults[irow]))
+
+    elif types[irow] in (np.integer, int):
+      tkvar.append(tk.IntVar(master, value=defaults[irow]))
+
+    elif types[irow] == str:
+      tkvar.append(tk.StringVar(master, value=defaults[irow]))
+
+    else:
+      raise ValueError(f"The type '{types[irow]}' is not recognized")
+
+    # set and grid label
+    label = tk.Label(master=master, text=strings[irow])
+    label.grid(row=irow, column=0)
+
+    # set and grid entry
+    entry.append(tk.Entry(master=master, textvariable=tkvar[irow]))
+    entry[irow].grid(row=irow, column=1)
+    entry[irow].index(0)
+
+  # set focussing and stuff
+  entry[0].selection_range(0, 1000)
+  entry[0].index(0)
+  entry[0].focus()
+  entry[-1].bind('<Return>', pressed_return)
+
+  # start mainloop
+  master.mainloop()
+
+  try:
+    # list comprehension to get output list
+    out = [tkvar[irow].get() for irow in np.arange(nof_rows)]
+  except Exception:  # pylint: disable=broad-exception-caught
+    print('unknown exception raised. None returned')
+    return None
+
+  if len(out) == 1:
+    returnval = out[0]
+  else:
+    returnval = out
+
+  master.destroy()
+  return returnval
+
+
+def rms(signal, axis=None):
+  '''
+  Calculate the root-mean-squared value of a signal in time
+
+  Arguments:
+  ----------
+  signal : ndarray of floats or complex floats
+           the signal in time
+  axis : None or int, default=-1
+         The axis along which the RMS value must be determined. In case *None* the RMS value will
+         be determined for all elements in the array
+
+  Returns:
+  --------
+  s_rms : float
+         The rms value of the signal
+  '''
+
+  # if axis is None, take rms over entire array
+  if axis is None:
+    signal = signal.reshape(-1)
+    axis = -1
+
+  is_complex = np.any(np.iscomplex(signal))
+
+  if is_complex:
+    i_rms = np.sqrt(np.nanmean(np.real(signal)**2, axis=axis))
+    q_rms = np.sqrt(np.nanmean(np.imag(signal)**2, axis=axis))
+    s_rms = i_rms + 1j * q_rms
+  else:
+    s_rms = np.sqrt(np.nanmean(signal**2, axis=axis))
+
+  return s_rms
+
+
+def phase2snr(phase, phase_units='rad', snr_units='db', mode='calc', nof_samples=1e6):
+  '''
+  computates the SNR related to a certain phase error sigma
+
+  Arguments:
+  ----------
+  phase : float or array-like of floats
+          The phase sigma
+  phase_units : ('deg') {'rad', 'deg'}
+                Whether the phases are given in radians ('rad') or degrees ('deg')
+  snr_units : ('snr') {'db', 'lin'}
+             Whether the SNR values are given in decibells ('db') or linear ('lin')
+  mode : ('calc') {'calc', 'sim'}
+         How to calculate the SNR. *Calc* gives an analytical derivation, while *sim* does a
+         simulation using the keyword argument *nof_samples*
+  nof_samples : (1e6) int or int-like float
+                the number of samples when running a simulation. For mode 'calc' this keyword is
+                moot.
+
+  Returns:
+  --------
+  snr : float
+        The SNR value matching the phase sigma given
+
+  '''
+
+  if isinstance(phase, (list, tuple)):
+    phase = np.array(phase)
+  elif isinstance(phase, np.ndarray):
+    pass
+  else:
+    phase = np.array(phase)
+
+  phase = phase.astype(float)
+
+  if phase_units == 'deg':
+    phase *= np.pi / 180
+  elif phase_units == 'rad':
+    pass
+  else:
+    raise ValueError(f'The phase units "{phase_units:s}" are not accepted. '
+                     + 'Only "rad" and "deg" are.')
+
+  if mode == 'sim':
+    nof_samples = int(nof_samples)
+    randsamps = np.random.randn(*phase.shape, nof_samples)
+    sreal = np.exp(1j * randsamps * phase.reshape(*phase.shape, 1))
+    noise_power = np.real(sreal).var(axis=-1) + np.imag(sreal).var(axis=-1)
+
+    snr = 1 / noise_power
+
+  elif mode == 'calc':
+    snr = 1 / (np.tan(np.abs(phase))**2)
+  else:
+    raise ValueError("the *mode* keyword argument only accepts values 'calc' and 'sim'")
+
+  if snr_units == 'db':
+    snr = 10 * np.log10(snr)
+  elif snr_units == 'lin':
+    pass
+  else:
+    raise ValueError(f'The SNR units "{snr_units:s}" are not accepted. Only "db" and "lin" are.')
+
+  return snr
+
+
+def snr2phase(snr, snr_units='db', phase_units='rad', mode='calc'):
+  '''
+  Computates the phase sigma related to a certain SNR
+
+  Arguments:
+  ----------
+  snr : float
+        The signal-to-noise value
+  snr_units : {'db', 'lin'}
+              Whether the snr value is given in decibells ('db') or linear ('lin')
+  phase_units : {'rad', 'deg'}
+                Whether the phase sigma is given in radians ('rad') or degrees ('deg')
+
+  Returns:
+  --------
+  phase : float
+          The phase sigma belonging to a certain input signal-to-noise ratio
+
+  Author:
+  -------
+  Joris Kampman, Thales NL, 2017
+  '''
+
+  if type(snr) in [list, tuple]:
+    snr = np.array(snr)
+  elif isinstance(snr, np.ndarray):
+    pass
+  else:
+    snr = np.array(snr)
+
+  if snr_units == 'db':
+    snr = 10**(snr / 10)
+  elif snr_units == 'lin':
+    pass
+  else:
+    raise ValueError(f'The SNR units "{snr_units}" are not accepted. Only "db" and "lin" are.')
+
+  if mode == 'sim':
+    raise NotImplementedError("The mode 'sim' is not implemented yet.")
+
+  if mode == 'calc':
+    phase = np.abs(np.arctan(1 / snr))
+  else:
+    raise ValueError("the *mode* keyword argument only accepts values 'calc' and 'sim'")
+
+  if phase_units == 'rad':
+    pass
+  elif phase_units == 'deg':
+    phase *= 180 / np.pi
+  else:
+    raise ValueError(f"The phase error units '{phase_units}' is not accepted. "
+                     + "Only 'rad' and 'lin' are.")
+
+  return phase
+
+
+def ndprint(arr, fs='{:0.2f}'):
+  '''
+  pretty prints a ndarray according to a specific formatting rule
+
+  Arguments:
+  ----------
+  arr : ndarray
+        The data to pretty print
+  fs : str, optional
+       The format string according to generic string formatting rules
+
+  Author:
+  -------
+  Joris Kampman, Thales NL, 2017
+  '''
+
+  # convert lists and tuples to arrays
+  if type(arr) in [tuple, list]:
+    arr = np.array(arr)
+
+  print([fs.format(elm) for elm in arr])
+
+
+def dinput(question, default, include_default_in_question=True):
+  '''
+  A modification to keyboard input, with a default value in case nothing is given (return only)
+
+  Arguments:
+  ----------
+  question : str
+             The question to ask for an input
+  default : <any type>
+            The default value in case no answer provided
+  include_default_in_question : bool
+                                show the default value in the question between brackets
+
+  Returns:
+  --------
+  output : <any type>
+           The output from either keyboard input or the preset default
+
+  Author:
+  -------
+  Joris Kampman, Thales NL, 2017
+  '''
+
+  if include_default_in_question:
+    question = question.strip()
+    question = question.strip(':')
+    question = f"{question:s} (default={default}): "
+
+  answer = input(question)
+
+  if not bool(answer):
+    output = default
+  else:
+    output = answer
+
+  return output
+
+
+def round_to_int(floats, inttype='nearest', intloc='nearest'):
+  """
+  round the integers
+
+  arguments:
+  ----------
+  floats : (array-like) of float(s)
+  inttype : [ 'nearest' | 'odd' | 'even'], default='nearest'
+            which type of integer wanted. Default is the nearest integer, but it can also be an odd
+            or even number
+  intloc : [ 'nearest' | 'above' | 'below'], default='nearest'
+           Whether the location is below or above the floating value.
+
+  Returns:
+  --------
+  ints : (array-like of) integers(s)
+  
+  """
+  isscal = np.isscalar(floats)
+
+  # make into array of floats
+  floats = arrayify(floats)
+
+  # neighbor
+  nearest = np.int_(0.5 + floats)
+
+  if inttype.startswith('nearest'):
+    step = 1
+    intvals = nearest
+  elif inttype.startswith(('odd', 'even')):
+    step = 2
+    intvals = np.int_(0.5 + floats/2)*2
+    if inttype.startswith('odd'):
+      delta_to_nearest_odd = np.sign(floats - intvals)
+      # closest odd neighbor
+      intvals = np.int_(0.5 + intvals + delta_to_nearest_odd)
+  else:
+    raise ValueError(f"The given value for 'inttype' ({inttype}) is not valid")
+
+  if intloc.startswith('nearest'):
+    pass
+  elif intloc.startswith('above'):
+    tf_below = intvals < floats
+    intvals[tf_below] = intvals[tf_below] + step
+  elif intloc.startswith('below'):
+    tf_above = intvals > floats
+    intvals[tf_above] = intvals[tf_above] - step
+  else:
+    raise ValueError(f"the given value for 'intloc' ({intloc}) is not valid")
+  # closest even neighbor
+
+  if isscal:
+    intvals = intvals.item(0)
+
+  return intvals
+
+
+def round_to_values(data, rnd2info):
+  '''
+  rounds a set of values to a set of allowed values
+
+  Arguments:
+  ----------
+  data : ndarray of floats
+         A set of values
+  rnd2info : int or ndarray
+             in case an integer is given, the value is the number of states allowed onto which
+             to map the data
+             In case of a ndarray vector, this vector represents the allowed states onto which
+             to map the data
+
+  Returns:
+  --------
+  A ndarray of the same shape as "data", but rounded to the closest allowed state/value
+
+  Author:
+  -------
+  Joris Kampman, Thales NL, 2017
+  '''
+
+  # import numpy as np
+
+  states = rnd2info
+
+  if rnd2info.size == 1:
+    nof_states = rnd2info
+
+    if nof_states > 1:
+      states = np.linspace(data.min(), data.max(), nof_states)
+
+  # vectorize data
+  shp = data.shape
+
+  # minus via singleton expansion
+  imin = np.abs(data.reshape(-1, 1) - states.reshape(1, -1)).argmin(axis=1)
+
+  output = states[imin].reshape(*shp)
+
+  return output
+
+
+def figname(figname_base):
+  '''
+  *figname* is a function which checks if a figure having the candidate name exists, and if it
+  does exists, modifies it by adding a number to the name withing straight brackets ([ and ]).and
+
+  positional argument:
+  --------------------
+  figname_base    [str] a string with the candidate name. For instance: 'figure of plots'
+
+  *figname* returns the unmodified figname_base in case there exists no figure holding the name
+  given in figname_base. However, figname return the modified name when the figname base DOES
+  exists.
+
+  For example, if there exists a figure with the name 'figure of plots', *figname* returns
+  'figure of plots[1]'.
+
+  However, if 'figure of plots[1]' also exists, *figname* returns 'figure of plots[2]' etc., etc.
+
+  author: Joris Kampman, Thales NL, 2017
+  '''
+
+  # create figure
+  figname_new = figname_base
+  counter = 1
+
+  # check if name exists
+  while plt.fignum_exists(figname_new):
+    figname_new = figname_base + f'[{counter}]'
+    counter += 1
+
+  return figname_new
+
+
+def db(linval):
+  '''
+  *lin2db* converts a complex float value or set thereof to decibell values via 10*log10(|x|)
+
+  positional argument:
+  --------------------
+  linval [ndarray of complex floats] the value or values to be converted to decibell values
+
+  *lin2db* returns the decibell value(s) in the same format/shape as the input data in "linval"
+
+  See also: jktools.db2lin(), jktools.logmod()
+
+  Author: Joris Kampman, Thales NL, 2017
+  '''
+  with np.errstate(divide='ignore'):
+    output = 10*np.log10(np.abs(linval))
+
+  return output
+
+
+def lin(dbval, mult=10):
+  '''
+  Converts a decibell value to it's linear equivalent value
+
+  Argument:
+  --------------------
+  dbval : ndarray of nums
+          decibell values to be converted
+
+  Returns:
+  --------
+  out : array-like of floats
+        a set of decibell values to their linear equivalents.
+
+  See Also:
+  ---------
+  jktools.lin2db : converts linear values to decibells
+  jktools.logmod : converts linear values to logmods
+  '''
+
+  return 10**(dbval/mult)
+
+
+def logmod(x, multiplier=20):
+  '''
+  logmod converts a linear amplitude or power to decibells. Note that a keyword argument
+  named "multiplier" is used to distinguish between linear amplitudes (multiplier=20) and
+  linear powers (multiplier=10).
+
+  further note that for a pure sinusoidal signal the power is the amplitude**2/2, thus relating the
+  amplitude to the power and thus also explaining the use of 10 vs 20 as a multiplier.return
+
+  A peculiarity is the omission of the division by 2. Since logmods are generally relative,
+  omitting the factor 1/2 on both the numerator and denominator is allowed. However, converting
+  a linear power or amplitude to a logmod value thus is 3 dB to high!
+
+  positional arguments:
+  ---------------------
+  x   [float(s)] the linear power or amplitude to convert to logmod values. x might be a single
+                 value or a numpy array of (complex) floats
+
+  keyword arguments:
+  ------------------
+  multiplier=20 --> this keyword argument takes a float or int and is used in the calculation:
+                    multiplier*log10(abs(x)). This determines whether the input x is treated as
+                    a linear amplitude (multiplier=20, the default) or linear power (multiplier=10)
+                    Note that the default assumed values for x are (complex-valued) amplitudes
+
+  the function logmod returns the logmod value(s) of the (numpy array) of (complex-valued) floats.
+
+  author: Joris Kampman, Thales NL, 2017
+  '''
+  # catch the runtime warning
+  with np.errstate(divide='ignore'):
+    output = multiplier*np.log10(np.abs(x))
+
+  return output
+
+
+def are_in_bracket(values, bracket_, include_edges=(True, True), merge_result=True,
+                   overlap_is_ok=False, order='C'):
+  """
+  check if a set of values are inside a bracket
+  """
+  valarr = arrayify(values)
+
+  # keep shape to unravel it back later after raveling
+  valshape = np.shape(valarr)
+
+  invec = np.ravel(valarr, order=order)
+  outvec = np.zeros_like(invec, dtype=bool)
+  for ival, val in enumerate(invec):
+    is_inside = is_in_bracket(val, bracket_, include_edges=include_edges)
+    outvec[ival] = is_inside
+
+  if merge_result:
+    if overlap_is_ok:
+      output = bool(np.sum(outvec))
+    else:
+      output = bool(np.prod(outvec))
+  else:
+    # unravel back
+    output = np.reshape(outvec, valshape, order=order)
+
+  return output
+
+
+def is_in_bracket(value, bracket_, include_edges=(True, True)):
+  """ check if a value is in a bracket """
+  if isinstance(include_edges, bool):
+    include_edges = [include_edges]*2
+
+  if include_edges[0]:
+    tf_begin = value >= bracket_[0]
+  else:
+    tf_begin = value > bracket_[0]
+
+  if include_edges[1]:
+    tf_end = value <= bracket_[1]
+  else:
+    tf_end = value < bracket_[1]
+
+  tf_overall = bool(tf_begin*tf_end)
+
+  return tf_overall
+
+
+def find_bracket(value, bracketlist, include_edges=(True, False), allow_multi=False,
+                 return_tf=False):
+  """
+  Find the bracket from a list of brackets in which the value lies
+
+  Arguments:
+  ----------
+  value : int, float
+          The value for which the interval must be found
+  bracketlist : array-like of 2-array-likes
+                A list/tuple of 2-list/tuples. The 2-list/tuple contain the min and max of the
+                bracket
+  include_edges : 2-array of bool, default=[True, False]
+                  Whether or not to include the edges of the bracket
+  """
+  is_fnd_list = []
+  for bracket_ in bracketlist:
+    is_in_this = is_in_bracket(value, bracket_, include_edges=include_edges)
+    is_fnd_list.append(is_in_this)
+
+  ifnd_list = np.argwhere(is_fnd_list).ravel()
+  if ifnd_list.size > 1 and not allow_multi:
+    raise ValueError(f"There are multiple ({ifnd_list.size}) brackets found. This is not allowed")
+
+  if return_tf:
+    return is_fnd_list
+
+  return ifnd_list
+
+
+def bracket(x, axis=-1):
+  '''
+  *bracket* returns the minimum and maximum values of a ndarray of unlimited dimensions.of
+
+  positional argument:
+  --------------------
+  x [ndarray] is the argument of whatever shape (multidimensional)
+
+  *bracket* returns a 2-tuple holding the minimum and maximum value of the ndarray "x"
+  respectively.
+
+  See also: jktools.range
+
+  Author: Joris Kampman, Thales NL, 2017
+  '''
+  x = arrayify(x)
+  return np.nanmin(x, axis=axis), np.nanmax(x, axis=axis)
+
+
+def datarange(vals, axis=-1):
+  '''
+  *range* gives the value range for a - multidimensional - ndarray of numerical values.
+
+  positional argument:
+  --------------------
+  vals [ndarray of nums] is an array of values for which the value range must be
+                         calculated.Author
+
+  *range* returns a single numerical value representing the difference between the minimum and
+  maximum value in the ndarray.
+
+  see also: jktools.bracket
+
+  Author = Joris Kampman, Thales NL, 2017.
+  '''
+
+  mini, maxi = bracket(vals, axis=axis)
+  return maxi - mini
+
+
+def signal_gain(coefs, fs, scale='lin', freqs=0):
+  """
+  calcluate the signal gain for a specific set of frequencies
+  """
+  nof_freqs = freqs.size
+  nof_taps = coefs.size
+
+  tvec = np.r_[0:nof_taps]/fs
+
+  gains = np.empty((nof_freqs, nof_taps), dtype=np.complex_)
+  for ifreq in range(nof_freqs):
+    gains[ifreq] = ((1/nof_taps)*np.abs(np.sum(coefs)).T
+                    *np.exp(-2j*np.pi*freqs[ifreq]*tvec))
+
+  if scale == 'db':
+    gains = db(gains)
+  elif scale == 'logmod':
+    gains = logmod(gains)
+
+  return gains
+
+
+def filter_gains(coefs, axis=-1, scale='db'):
+  '''
+  *filter_gain* calculates the gains of a filter specified by it's (complex-valued)
+  coefficients.
+
+  the following is calculated and returned in a dict:
+   - noise gain
+   - signal gain
+   - signal-to-noise (snr) gain
+
+  positional arguments:
+  ---------------------
+  coefs : ndarray of complex floats
+          The coefficients of the filter. Note that the first dimension must hold the different
+          filters, this implies that a set of 3 filters with N taps, must be given as a 2xN
+          ndarray.
+
+  keyword arguments:
+  ------------------
+  scale : [ 'db' | 'lin'], default='db'
+                   scale='db' gives the noise gain in decibell
+                   scale='lin' gives the noise gain as a linear ratio
+
+  Returns:
+  --------
+  gains : dict
+          Holding the gain values with keys `noise`, `signal` and `snr`. Every key-value pair has
+          the same shape; np.shape(gains['noise']) = (N,)
+  '''
+
+  # if coefs.ndim == 1:
+  #   nof_filters = 1
+  # else:
+  #   nof_filters = coefs.shape[0]
+
+  # reshape according to filter_axis and nof_filters
+  # coefs_2d = coefs.reshape(nof_filters, -1)
+
+  # calculate noise gain
+  noise_gain = np.sum(np.abs(coefs)**2, axis=axis)
+  signal_gain_est = np.abs(coefs).sum(axis=axis)**2
+  snr_gain = signal_gain_est/noise_gain
+
+  gains = {'noise': noise_gain,
+           'signal': signal_gain_est,
+           'snr': snr_gain}
+
+  if scale == 'lin':
+    pass
+  elif scale == 'db':
+    for key, value in gains.items():
+      gains[key] = db(value)
+  elif scale == 'lm':
+    for key, value in gains.items():
+      gains[key] = logmod(value)
+
+  return gains
+
+
+def subplot_layout(nof_subplots, wh_ratio=np.sqrt(2)):
+  '''
+  *subplot_layout* calculates the optimal number of rows and columns needed in a regular grid to
+  hold a specific number of subplots. This depends on the length/width-ratio of the figure.
+
+  positional arguments:
+  ---------------------
+  nof_subplots [int] The number of subplots which must be places on a regular grid
+
+  keyword argument:
+  -----------------
+  wh_ratio=sqrt(2) [handle, float] in case the wh_ratio type is a figure handle, the ratio of the
+                   existing figure is taken. Otherwise the value is directly the ratio between the
+                   width and the height.
+
+                   Note that the default value (sqrt(2)) is equal to A-format in landscape
+                   orientation. Portrait orientation would therefore be sqrt(2)/2.
+
+  *subplot_layout* returns a 2-tuple containing the number of rows and number of columns required
+  to hold the number of subplots requested with the required width/height ratio.
+
+  See also: jktools.ind2sub()
+            jktools.sub2ind()
+            jktools.resize_figure()
+            jktools.tighten()
+
+  Author: Joris Kampman, Thales NL, 2017
+  '''
+
+  n_sqr = np.sqrt(nof_subplots)
+  sf = np.power(wh_ratio, 1 / 2)
+
+  parts = n_sqr * np.array([1 / sf, sf])
+  fracs = parts % 1
+
+  # determine a division in integer rows and columns
+  if fracs[0] >= fracs[1]:
+    nof_rows = np.round(parts[0]).astype(int)
+    nof_cols = np.ceil(nof_subplots / nof_rows).astype(int)
+
+    if nof_rows * nof_cols - nof_cols == nof_subplots:
+      nof_rows -= 1
+
+  else:
+    nof_cols = np.round(parts[1]).astype(int)
+    nof_rows = np.ceil(nof_subplots / nof_cols).astype(int)
+
+    if nof_rows * nof_cols - nof_rows == nof_subplots:
+      nof_cols -= 1
+
+  return (nof_rows, nof_cols)
+
+# pylint: disable-next=W0102
+def save_animation(anim, filename, fps=30,
+                   extra_args={'-vcodec': 'h264', '-preset': 'veryslow', '-crf': '23'}, **metadata):
+  '''
+  *save_animation* creates a moviefile via ffmpeg using an animation object from matplotlib as an
+  input
+
+  positional arguments:
+  ---------------------
+  anim [animation object] The animation object as created in the caller. See the module
+                          matplotlib.animation for more info.
+  filename [str] The filename with full path for the file to create. Note that the correct
+           extension is added (.mp4)
+
+
+  keyword arguments:
+  ------------------
+  fps=30 [int] is the number of frames per second, defaulting to 30
+
+  metadata [dict] is the metadata to a movie. See matplotlib.animation for more info on possible
+           keywords in the metadata dict.
+
+  extra_args= <see syntax> [dict] arguments for the ffmpeg encoder. The default set was found via
+                           trial and error and is tested to give good results with reasonable
+                           filesizes for even non-realistic movies (pure graphs and lines and such,
+                           GIF stuff)
+
+  *save_animation* returns None
+
+  See also: matplotlib.animation (module)
+
+  Author: Joris Kampman, Thales NL, 2017
+  '''
+  # update the metadata
+  metadata = {'artist': 'Joris Kampman, Saxion SMART Mechatronics and RoboTics'}
+  metadata.update(metadata)
+
+  print('Saving animation ..', end='', flush=True)
+  anim.save(filename, writer='ffmpeg', fps=fps, metadata=metadata, extra_args=extra_args)
+  print('finished')
+
+  return None
+
+
+def paper_A_dimensions(index, units="m", orientation='landscape'):
+  """
+  calculate the paper dimensions for A<x> paper sizes
+
+  The return value is a tuple (short size, long size)
+  """
+  if units == 'm':
+    sf = 1.
+  elif units == 'mm':
+    sf = 1000.
+  if units == 'cm':
+    sf = 100.
+  elif units.startswith("inch"):
+    sf = 1./0.0254
+  else:
+    raise ValueError(f"The units={units} is not recognized")
+
+  # define the base alphaA
+  alpha_A = sf*(2)**(1./4.)
+
+  sht = alpha_A*2**(-(index+1)/2.)
+  lng = alpha_A*2**(-index/2.)
+
+  if orientation == 'landscape':
+    w = lng
+    h = sht
+  elif orientation == 'portrait':
+    w = sht
+    h = lng
+  else:
+    raise ValueError(f"The value for *orientation* ({orientation}) is not valid")
+
+  return w, h
+
+
+def get_max_a_size_for_display(orientation='landscape', nof_monitors='auto',
+                               units='inches'):
+  """
+  get the maximum size with A-ratio that can be displayed
+  """
+  wfigmax, hfigmax = get_screen_dims(units=units)
+  # check if there are multiple monitors
+
+  if isinstance(nof_monitors, str) and nof_monitors == 'auto':
+    nof_monitors = int(0.5 + np.log2(wfigmax/hfigmax))
+
+  wfigmax /= nof_monitors
+  wA0, hA0 = paper_A_dimensions(0, units=units, orientation=orientation)
+
+  # ratio for the conversion of max height to width
+  whratio = wA0/hA0
+
+  # Height can always be maximized, width follows from ratio
+  height = hfigmax
+  width = height*whratio
+
+  return width, height
+
+
+def smooth_data(data, filtsize=0.07, std_filt=2.5, makeplot=False,
+                downsample=False, nof_pts_per_filt='auto', return_indices=False,
+                return_filt=False, edge='mirror'):
+  """
+  smooth the data
+
+  arguments:
+  ----------
+  data : np.ndarray
+         The data points to be smoothed
+
+  filtsize : float or int, default=0.07
+             The filter size.
+             If < 1., it is the fraction of the data length
+             If > 1., it is the number of taps (rounded to nearest integer)
+  std_filt : float, default=2.5
+             The standard deviation of the smoothing mask
+  makeplot : bool, default=False
+             If True creates a plot showing the raw data and the smoothed result
+  conv_mode : ['same', 'full', 'valid'], default='same'
+              The mode parameter for the np.convolve function. 'same' will result in an output
+              which is equal to the input number of samples
+  downsample : bool, default=True
+               Whether to downsample the smoothed data
+  nof_pts_per_filt : ['auto' | int], default='auto'
+                     If 'downsample' is true, these are the number of points per filter. 'auto'
+                     will return a data equal to the standard deviation
+  edge : [ 'mirror' | 'sample' ], None or float, default='mirror'
+         How to process the edges. Options are:
+         - None     : nothing is done. The edges are appended with zeros
+         - mirror   : The samples are mirrored and copied
+         - sample   : the first and last samples are taken
+         - float    : a value is taken for the edge value
+
+  Outputs:
+  --------
+  ipts : np.ndarray
+         The interpolated and downsampled points such that the raw (high sample rate) and
+         downsampled data graphs are overlaying. If no downsampling, this is the basis set of 0 to
+         nof original samples
+  data_f : np.ndarray
+           The filtered and possibly downsampled data
+  filt : np.ndarray
+         the actual filter used in smoothing
+
+  Author:
+  -------
+  Joris Kampman, Thales NL, 2023
+  """
+  if filtsize <= 1.:
+    filtsize = 2*(np.round(filtsize*data.size)//2) + 1
+  else:
+    if float(filtsize).is_integer():
+      pass
+    else:
+      warnings.warn(f"The filter size given ({filtsize:0.3f}) is not an integer"
+                    + f"It will be rounded to {np.round(filtsize).astype(int):d}")
+      filtsize = np.round(filtsize)
+
+  # make it into a size of a filter (nof samples)
+  nof_filt_samples = int(0.5 + filtsize)
+
+  if nof_filt_samples%2 == 0:
+    warnings.warn(f"The number of filter samples ({nof_filt_samples}) is EVEN. Be carefull!")
+
+  if nof_filt_samples < 1:
+    data_f = data
+    filt = np.array([1.], dtype=float)
+  else:
+      # make a gaussian filter
+    std = nof_filt_samples/std_filt
+    filt = spsw.gaussian(nof_filt_samples, std, sym=True)
+    filt -= filt.min()
+    filt /= filt.sum()
+
+    nof_ext_samples = int(0.5 + (nof_filt_samples - 1)/2)
+    if edge is None:
+      data_ext = data
+    elif isinstance(edge, (float, np.floating, complex, np.complexfloating)):
+      data_ext = np.concatenate((data[0]*nof_ext_samples, data, data[-1]*nof_ext_samples))
+    elif isinstance(edge, str):
+      if edge == 'mirror':
+        data_ext = np.concatenate((data[nof_ext_samples:0:-1], data, data[-nof_ext_samples:]))
+      elif edge == 'sample':
+        data_ext = np.concatenate(([data[0]]*nof_ext_samples,
+                                   data,
+                                   [data[-1]]*nof_ext_samples))
+      else:
+        raise ValueError(f"The given value for 'edge' ({edge}) is not valid!")
+
+    # determine convolution mode and filter
+    if data_ext.size > data.size:
+      conv_mode = 'valid'
+    else:
+      conv_mode = 'same'
+    data_f = np.convolve(data_ext, filt, mode=conv_mode)
+
+  ipts = np.r_[:data_f.size]
+  if makeplot:
+    ax = qplot(data, 'k.-', label="Unfiltered")
+    qplot(ax, ipts, data_f, 'r.-', label="Filtered - same sample-rate")
+
+  # if downsample
+  if downsample:
+    if isinstance(nof_pts_per_filt, str) and nof_pts_per_filt == 'auto':
+      nof_pts_per_filt = int(0.5 + std_filt)
+
+    stepsize = int(0.5 + (filt.size - 1)/nof_pts_per_filt)
+    ipts = ipts[::stepsize]
+    data_f = data_f[::stepsize]
+
+  if makeplot:
+    ax = qplot(ax, ipts, data_f, 'g.-', label="Filtered - reduced sample-rate")
+    add_figtitles("Smoothed data")
+
+  output = data_f
+  if return_indices:
+    output = (data_f, ipts)
+  if return_filt:
+    output = (*output, filt)
+
+  return output
+
+
+def abc(a, b, c):
+  """
+  calculates the ABC equation
+
+  :param a:
+  :param b:
+  :param c:
+  :return:
+  """
+  D = b**2 - 4*a*c
+  x_min = (-b - np.sqrt(D))/(2*a)
+  x_max = (-b + np.sqrt(D))/(2*a)
+
+  return x_min, x_max
+
+
+def f1_score(nof_true_pos, nof_false_pos, nof_false_neg):
+  """
+  calculates the F1 score of a cross-validity check on a trained set
+
+  :param nof_true_pos:
+  :param nof_true_negs:
+  :param nof_false_pos:
+  :param nof_false_negs:
+  :return:
+  """
+  precision = nof_true_pos/(nof_true_pos + nof_false_pos)
+  recal = nof_true_pos/(nof_true_pos + nof_false_neg)
+
+  F1 = 2*precision*recal/(precision + recal)
+
+  return F1
+
+
+def scale_filter_coefs(coefs, axis=-1, gain_type='noise', value_db=0.):
+  """
+  Scales filter coefficients to either noise, signal or snr gain
+
+  //TODO: fill in docstring
+  """
+
+  # calculate the gains
+  gains = filter_gains(coefs, axis=axis, scale='db')[gain_type]
+
+  offset_needed = value_db - gains
+
+  sf_lin = np.power(10, offset_needed/20)
+
+  coefs_scaled = coefs*sf_lin.reshape(-1, 1)
+
+  return coefs_scaled
+
+
+def power2amp(power, power_units='lin'):
+  """
+  convert a value in power to an amplitude
+  """
+  if power_units == 'db':
+    power = lin(power)
+  elif power_units == 'lin':
+    pass
+  else:
+    raise ValueError(f'the *power_units* value: "{power_units}" is not valid.\n'
+                     + 'Only "lin" and "db" are valid choices')
+
+  return np.sqrt(2*power)
+
+
+def power2rms(power, power_units='lin'):
+  """
+  convert a value in power to an amplitude
+  """
+  if power_units == 'db':
+    power = lin(power)
+  elif power_units == 'lin':
+    pass
+  else:
+    raise ValueError(f'the *power_units* value: "{power_units}" is not valid.\n'
+                     + 'Only "lin" and "db" are valid choices')
+
+  return np.sqrt(power)
+
+
+def exp_fast(data):  # pylint: disable=unused-argument
+  """
+  calculates the fast exp via numexpr module
+  """
+
+  return ne.evaluate('exp(data)')
+
+
+def find_blob_edges(blob, threshold=1., return_mask=False):
+  """
+  blob must be convex
+  """
+  blob_floats = blob.astype(float)
+  blob_floats[blob_floats < threshold] = 0.
+  blob_floats[blob_floats >= threshold] = 1.
+
+  mask = np.ones((3, 3), dtype=float)
+
+  # do 2D convolution
+  convres = convolve2d(blob_floats, mask, 'same')
+
+  # set points that are not edges to zero
+  convres[convres < 5] = 0.
+  convres[convres > 7] = 0.
+  convres[convres > 0] = 1.
+
+  tf_edges = convres.astype(bool)
+
+  if return_mask:
+    retval = tf_edges
+  else:
+
+    # get the order of the pixels to prevent jumping edges
+    shp = blob.shape
+    Rgrid, Cgrid = np.mgrid[:shp[0], :shp[1]]
+
+    Xgrid = Cgrid - np.mean(Cgrid)
+    Ygrid = Rgrid - np.mean(Rgrid)
+
+    radii = np.sqrt(Xgrid**2 + Ygrid**2)
+    phs = np.arctan2(Ygrid, Xgrid)
+
+    z_valids = (radii*np.exp(1j*phs))[tf_edges]
+    is_fnd = -1*np.ones(tf_edges.sum(), dtype=int)
+
+    # find the minimum angle
+    ifnd = np.argmin(np.abs(np.angle(z_valids)))
+    is_fnd[ifnd] = 0
+
+    # loop for all
+    for ipt in range(1, tf_edges.sum()):
+      is_unused = np.argwhere(is_fnd == -1).ravel()
+
+      # find the closest point
+      z_valids_unused = z_valids[is_unused]
+      iiclosest = np.argmin(np.abs(z_valids_unused - z_valids[is_fnd.argmax()]))
+      ifnd = is_unused[iiclosest]
+      is_fnd[ifnd] = ipt
+
+    isort = np.argsort(is_fnd)
+
+    # get the indices that belonw to the edge in coordinates
+    edge_coords = np.argwhere(tf_edges)[isort, :]
+    edge_coord_lots = [(r, c) for r, c in edge_coords]
+
+    retval = edge_coord_lots
+
+  return retval
+
+
+def qplot(*args, center=False, aspect=None, rot_deg=0., thin='auto',
+          mark_endpoints=False, endpoints_as_text=False, endpoint_color='k',
+          split_complex_vals=True, colors='jetmodb', legend=True, legend_loc='upper right',
+          legkwargs=None, figtitles=None, txt_rot='auto', margins=0.01, grid=None,
+          datetime_fmt='auto', return_lobjs=False, **plotkwargs):
+  """
+  a quicklook plot
+
+  positional arguments:
+  ----------------------
+  ax: [ Axes | None | 'h' ], OPTIONAL, default=None
+      The axes in which the plots must be created. optiouns are:
+      - Axes object --> this will add the plot to an existing axes. plt.gca() also works
+      - None       _arts --> a new plot will be created
+      - 'h'         --> the current plot will be held. Hence 'h' for 'hold' (similar to matlab)
+  args[1:] : <see matplotlib.pyplot.plot>
+             may be 1, 2 or 3 arguments:
+             - 1 argument  --> The data for the vertical axis OR 2D complex valued data
+             - 2 arguments --> Both the horizontal and vertical axis data. In case both arguments
+                               are complex.. well, nothing's been implemented for that now!!
+             - 3 arguments --> data for both axis, plus a formatting string, e.g., 'b.-'
+
+  keyword arguments:
+  ------------------
+  ax : [None | axes | 'hold'], default='hold'
+       The axes where to plot it. None will create a new axes, while 'hold' will use the existing
+       one. An axes instance will just plot in the given axes (this is the preferred way)
+  center : bool, default=False
+           Whether the create a plot centered around zero with equal width and height. Works shit
+           in case of outliers though
+  aspect : ['auto' | 'equal'], default='auto'
+           Sets the aspect ratio of the axes. See matplotlib.pyplot.set_aspect.
+  rot_deg : float, default=0.
+            The angle with which to rotate all points. By default there is no rotation, thus set
+            to 0. degrees. In case this is too slow, make a switch
+  mark_endpoints : bool, default=False
+                   mark the start and endpoint with a marker. The start is indicated by a black
+                   square withouth a face (so it circumvents the point itself), while the
+                   endpoint is a faceless black circle.
+  endpoints_as_text : bool, default=False
+                      Whether to replace the endpoint markers (square and circle) by the texts
+                      'start' and 'end', this might be beneficial in some cases
+  endpoint_color : [ str| 3-array-like ], default='k'
+                   The color of the endpoints
+  return_kid : bool, default=False
+               whether or not to not only return the axes, but also the line objects themselves
+  split_complex_vals : bool, default=False
+                  Whether or not to split the data into 2 graphs: the real and complex valued data
+
+  **kwargs : dictionary
+             keyword arguments to be given to the underlying matplotlib.pyplot.plot function
+             to which this function is a wrapper
+
+  returns:
+  --------
+  lobj : Line2D
+         The line object
+  ax : axes
+       The axes object containing the plots
+  """
+  if legkwargs is None:
+    legkwargs = {}
+
+  legkwargs_arts = dict(lw=1.5, markersize=6, alpha=1.)
+
+  thini_settings = {0: dict(lw=1.5, markersize=6, alpha=1),
+                    1: dict(lw=1., markersize=2, alpha=0.5),
+                    2: dict(lw=0.5, markersize=0.5, alpha=0.2)}
+
+  kwargs = dict()
+  if not isinstance(args[-1], str):
+    kwargs = dict(marker='.', ls='-')
+
+  kwargs.update(**plotkwargs)
+  legkwargs_arts.update(**plotkwargs)
+
+  # if first argument is an axes --> use this axes
+  if isinstance(args[0], plt.Axes):
+    ax = args[0]
+    args = args[1:]
+  # else: if first argument is None --> new axes
+  elif args[0] is None:
+    _, ax = plt.subplots(1, 1)
+    args = args[1:]
+  # elif: first argument is 'h' --> use the current axes
+  elif isinstance(args[0], str) and args[0].startswith('h'):
+    ax = plt.gca()
+    args = args[1:]
+  # nothing given --> new axes
+  else:
+    _, ax = plt.subplots(1, 1)
+
+  # set the aspect ratio ('auto' and 'equal' are accepted)
+  if aspect is not None:
+    ax.set_aspect(aspect)
+
+  # convert thin to integer
+  if isinstance(thin, str):
+    if thin == 'auto':
+      thin = 0
+      # check the number of elements in the data
+      nof_points = 1
+      for arg in args:
+        if isinstance(arg, np.ndarray):
+          nof_points_ = arg.size
+        else:
+          nof_points_ = np.array(arg).size
+        nof_points = max(nof_points, nof_points_)
+      # check what to do for a certain amount of points
+      if nof_points > 5000:
+        thin = 1
+        if nof_points > 20000:
+          thin = 2
+    else:
+      raise ValueError(f"the given value for 'thin' ({thin}) is not valid")
+
+  thinkwargs = thini_settings[int(thin)]
+  if isinstance(thinkwargs, dict):
+    thinkwargs.update(**kwargs)
+    kwargs = thinkwargs
+
+  # check if there is an formatting argument given, this is always the last one
+  if isinstance(args[-1], str):
+    format_str_list = [args[-1]]
+    datalist = args[:-1]
+
+  else:
+    format_str_list = []
+    datalist = args
+
+  if len(datalist) == 1:
+    xdata = None
+    ydata = np.squeeze(datalist[0])
+  # there are 2 separate x and y sets given
+  elif len(datalist) == 2:
+    xdata = np.squeeze(args[0])
+    ydata = np.squeeze(args[1])
+  else:
+    raise ValueError(f"There are more than 2 input arguments given ({len(args)})")
+
+  # check dimensions (prevent this weird 0 dimension thing)
+  if xdata is not None and xdata.ndim == 0:
+    xdata = np.array([xdata])
+
+  if ydata.ndim == 0:
+    ydata = np.array([ydata])
+
+  # check if empty
+  if not np.isscalar(ydata) and len(ydata) == 0:
+    warnings.warn("The data set is empty!")
+
+    label = kwargs.pop('label') if 'label' in kwargs else ''
+    lobj = ax.plot([], [], *format_str_list, label=label, **kwargs)[0]
+    if return_lobjs:
+      return ax, lobj
+
+  if np.isscalar(ydata):
+    ydata = [ydata]
+
+  if np.isscalar(xdata):
+    xdata = [xdata]
+
+  # check if ydata is a list of data or simply plain data
+  is_multiple = isinstance(ydata[0], (list, tuple, np.ndarray))
+  # make multiple of 1 if not multiple
+  if not is_multiple:
+    ydata = [ydata]
+
+  # adjust the xdata if still None
+  if xdata is None:
+    xdata = np.arange(len(ydata[0]))
+
+  # check if the xdata is a list too
+  if not isinstance(xdata[0], (list, tuple, np.ndarray)):
+    xdata = [xdata]*len(ydata)
+
+  # set the text rotation in case the xdata is strings
+  if txt_rot.startswith('auto'):
+    if isinstance(xdata[0][0], str):
+      txt_rot = 45.
+    else:
+      txt_rot = 0.
+
+  # special treatment for x-axis dates
+  is_datetime_data = True if isinstance(np.squeeze(xdata).item(0), dtm.datetime) else False
+
+  # special treatment for complex data
+  is_complex = np.any([np.iscomplex(ys).sum() > 0 for ys in ydata])
+  if is_complex:
+    # split the real and imaginary parts into separate graphs
+    xdata_ext = []
+    ydata_ext = []
+    if split_complex_vals:
+      for xs, ys in zip(xdata, ydata):
+        xdata_ext.append(xs)
+        ydata_ext.append(np.real(ys))
+        xdata_ext.append(xs)
+        ydata_ext.append(np.imag(ys))
+    else:
+      for ys in ydata:
+        xdata_ext.append(np.real(ys))
+        ydata_ext.append(np.imag(ys))
+    # overwrite the existing data sets
+    xdata = xdata_ext
+    ydata = ydata_ext
+
+  if not np.isclose(rot_deg, 0.):
+    xdata_rot = []
+    ydata_rot = []
+    for xs, ys in zip(xdata, ydata):
+      xs, ys = rot2D(xs, ys, np.deg2rad(rot_deg))
+      xdata_rot.append(xs)
+      ydata_rot.append(ys)
+    xdata = xdata_rot
+    ydata = ydata_rot
+
+  # set the label if present
+  nof_plots = len(ydata)
+  if isinstance(colors, str):
+    if colors.startswith('jetmod'):
+      modifiers = colors[6:]
+      bright = True if 'b' in modifiers else False
+      invert = True if 'i' in modifiers else False
+      negative = True if 'n' in modifiers else False
+      interpolation = 'nearest' if '_' in modifiers else 'linear'
+    colors = jetmod(nof_plots, 'vector', bright=bright, invert=invert, negative=negative,
+                    interpolation=interpolation)
+
+  label_list = listify(kwargs.pop('label')) if 'label' in kwargs else ['']*nof_plots
+  # change None to ''
+  label_list = ['' if label is None else label for label in label_list]
+  if is_complex and split_complex_vals:
+    label_ext = []
+    colors = ['r', 'b']
+    for label in label_list:
+      label_ext.append(f"real({label})")
+      label_ext.append(f"imag({label})")
+    # place back into label list
+    label_list = label_ext
+
+  ax.set_prop_cycle(color=colors)
+  # how many plots to make?
+  lobjs = []
+
+  # check if it must be thin
+  nof_points = np.array(ydata).size
+  for xs, ys, label in zip(xdata, ydata, label_list):
+    lobj = ax.plot(arrayify(xs), arrayify(ys), *format_str_list, label=label, **kwargs)[0]
+    lobjs.append(lobj)
+
+  if center:
+    center_plot_around_origin(ax=ax)
+    # ax.plot(0, 0, 'k+', markersize=10, markeredgewidth=3)
+
+  if mark_endpoints:
+    if endpoint_color.startswith('match'):
+      endpoint_color = lobj[0].get_color()
+
+    if endpoints_as_text:
+      for xs, ys in zip(xdata, ydata):
+        ax.text(xs[0], ys[0], 'start', fontsize=8, fontweight='bold', ha='center',
+                va='center', alpha=0.5, color=endpoint_color)
+        ax.text(xs[-1], ys[-1], 'end', fontsize=8, fontweight='bold', ha='center',
+                va='center', alpha=0.5, color=endpoint_color)
+    else:
+      for xs, ys in zip(xdata, ydata):
+        ax.plot(xs[0], ys[0], 's', mfc='none', markersize=10, markeredgewidth=2,
+                alpha=0.5, color=endpoint_color)
+        ax.plot(xs[-1], ys[-1], 'o', mfc='none', markersize=10, markeredgewidth=2,
+                alpha=0.5, color=endpoint_color)
+
+  is_label_present = np.all([len(label) > 0 for label in label_list])
+  if is_label_present and legend:
+    legkwargs_base = dict(fontsize='small', numpoints=1, scatterpoints=1, **legkwargs)
+    legkwargs_base.update(legkwargs)
+    if legend_loc == 'above':
+      legend_loc = 'lower center'
+      legkwargs_base.update(loc='lower center',
+                            bbox_to_anchor=[0.5, 1.],
+                            ncol=max(5, len(label_list)))
+    else:
+      legkwargs_base.update(loc=legend_loc)
+    leg = ax.legend(**legkwargs_base)
+
+    for legobj in leg.legendHandles:
+      legobj.set_alpha(1)
+      if thin > 0:
+        # if marker is not existing
+        if legobj.get_marker() == '' and legobj.get_linestyle().lower().startswith('none'):
+          legobj.set_marker('o')
+          legobj.set_markersize(2)
+          legobj.set_markerfacecolor(legobj.get_color())
+        else:
+          legobj.set_linewidth(legkwargs_arts['lw'])
+          legobj.set_markersize(legkwargs_arts['markersize'])
+        # pdb.set_trace()
+      # plt.draw()
+
+  if figtitles is not None:
+    add_figtitles(figtitles)
+
+  if is_datetime_data:
+    if datetime_fmt != 'auto':
+      fmt = mdates.DateFormatter(datetime_fmt)
+      ax.xaxis.set_major_formatter(fmt)
+    # ax.figure.autofmt_xdate()
+
+  # rotate the xtick labels if not a date (this will be automatically updated)
+  if not np.isclose(txt_rot, 0.):
+    ax.tick_params(axis='x', labelrotation=txt_rot, labelsize='small')
+
+  if margins is None:
+    margins = [None]*2
+  elif np.isscalar(margins):
+    margins = [margins]*2
+  else:
+    pass
+
+  ax.margins(x=margins[0], y=margins[1])
+  # en-, or disable grid
+  if grid is not None:
+    ax.grid(grid)
+    plt.draw()
+  plt.show(block=False)
+  plt.pause(1e-4)
+  plt.draw()
+  plt.pause(1e-2)
+
+  retval = ax
+  if return_lobjs:
+    # check if it is a singleton
+    if len(lobjs) == 1:
+      lobjs = lobjs[0]
+
+    # create retval tuple
+    retval = (ax, lobjs)
+
+  return retval
+
+
+def center_plot_around_origin(ax=None, aspect='equal'):
+  """
+  center the plot based on the current content
+  """
+  # get current bounds
+  if ax is None:
+    ax = plt.gca()
+
+  dev = np.max([*np.abs(ax.dataLim.max), *np.abs(ax.dataLim.min), 0.])
+
+  ax.set_xlim(left=-dev, right=dev)
+  ax.set_ylim(top=dev, bottom=-dev)
+
+  if aspect is not None:
+    ax.set_aspect(aspect)
+
+  return ax
+
+
+def center_plot(axs=None, axis='auto', tight=False, dist=None):
+  """
+  center a plot around x and or y axes
+
+  tight indicates to take the smallest distance
+  """
+  inds = dict(x=0, y=1)
+  if axs is None:
+    axs = plt.gca()
+
+  axs = listify(axs)
+  # get the extents
+  extents_list = []
+  for ax in axs:
+    extents_list.append(ax.dataLim.extents)
+
+  extarr = np.array(extents_list)
+
+  dist = listify(dist)
+  if len(dist) == 1:
+    dist = dist*2
+
+  tight = listify(tight)
+  if len(tight) == 1:
+    tight = tight*2
+
+  if axis == 'both':
+    ax2mod = ['x', 'y']
+  elif axis == 'auto':
+    # check if the data extends to both sides of the origin
+    ax2mod = []
+    if np.any(extarr[:, 0] < 0.) and np.any(extarr[:, 2] > 0.):
+      ax2mod.append('x')
+    if np.any(extarr[:, 1] < 0.) and np.any(extarr[:, 3] > 0.):
+      ax2mod.append('y')
+  else:
+    ax2mod = [axis]
+
+  for axname in ax2mod:
+    minvals = extarr[:, inds[axname]]
+    maxvals = extarr[:, inds[axname]+2]
+
+    if dist[inds[axname]] is None:
+      if tight[inds[axname]]:
+        dist_ = min(*np.abs(minvals), *np.abs(maxvals))
+      else:
+        dist_ = max(*np.abs(minvals), *np.abs(maxvals))
+    else:
+      dist_ = dist[inds[axname]]
+
+    if axname == 'x':
+      for ax in axs:
+        ax.set_xlim(left=-dist_, right=dist_)
+    else:
+      for ax in axs:
+        ax.set_ylim(bottom=-dist_, top=dist_)
+
+  plt.show(block=False)
+  plt.draw()
+  plt.pause(1e-3)
+
+  return None
+
+
+def ctform_mat(angles_xyz, translation_xyz, order_rotations, augment=True):
+  '''
+  gives the rotation matrix for a sequence of rotations around the principal axes
+
+  Arguments:
+  ----------
+  angles_xyz : array-like(3) of floats
+               The rotations around the x, y and z axes in radians
+  translation_xyz : array-like(3) of floats
+                    The translations in the x, y and z directions
+  order_rotations : ('zxy') str (3), optional
+                    A string of 3 chararcters giving the rotations order
+  augment : (True) Boolean
+            Indicates whether to augment the matrix, that is, to append a 1 to the 3x1 vector to
+            make it into a 4x1 vector
+
+  returns:
+  --------
+  out : 3x3 or 4x4 ndarray of floats
+        The rotation matrix (3x3) or augmented transformation matrix (4x4)
+
+  See Also:
+  ---------
+  coordinate_transforms.Rotate : class handling all kinds of rotations
+  coordinate_transforms.ctform : rotates a set of points using the matrix from *ctform_mat*
+  coordinate_transforms.rotx : gives the rotation matrix around the x-axis
+  coordinate_transforms.roty : gives the rotation matrix around the y-axis
+  coordinate_transforms.rotz : gives the rotation matrix around the z-axis
+  '''
+
+  if angles_xyz is None:
+    angles_xyz = [0.]*3
+
+  if translation_xyz is None:
+    translation_xyz = np.zeros((3, 1), dtype=float)
+
+  # convert to matrix
+  if type(translation_xyz) in [list, tuple]:
+    translation_xyz = np.array(translation_xyz).reshape(-1, 1)
+
+  # create M = [R, T]
+  rotmat = rot3(angles_xyz, order_rotations)
+
+  # combine R and T
+  tform_matrix = np.hstack((rotmat, translation_xyz))
+
+  # check if it has to be augmented
+  if augment:
+    tform_matrix = np.vstack((tform_matrix, np.array([0., 0., 0., 1.])))
+
+  return tform_matrix
+
+
+def ctform(points, angles_xyz, translation_xyz, order_rotations):
+  '''
+  coordinate transformation given a set of points
+
+  Arguments:
+  ----------
+  points : 3xN ndarray of floats
+           the 3D coordinates of the points in the non-transformed coordinate system
+  angles_xyz : array-like(3) of floats
+               The rotations around the x, y and z axes in radians
+  translation_xyz : array-like(3) of floats
+                    The translations in the x, y and z directions
+  order_rotations : ('zxy') str (3)
+                    A string of 3 chararcters giving the rotations order
+
+  returns:
+  --------
+  out : 3xN ndarray of floats
+        The rotated and translated points in the coordinate system
+
+  See Also:
+  ---------
+  coordinate_transforms.Rotate : class handling all kinds of rotations
+  coordinate_transforms.ctform_mat : Calculates the rotation matrix used in *ctform*
+  coordinate_transforms.rotx : gives the rotation matrix around the x-axis
+  coordinate_transforms.roty : gives the rotation matrix around the y-axis
+  coordinate_transforms.rotz : gives the rotation matrix around the z-axis
+  '''
+  tform_matrix = ctform_mat(angles_xyz, translation_xyz, order_rotations, augment=False)
+
+  # augment points with ones
+  points_aug = np.vstack((points, np.ones(points[0].shape)))
+
+  # do the transformation
+  points_tformed = tform_matrix.dot(points_aug)
+
+  return points_tformed
+
+
+def rotx(rx):
+  '''
+  rotation around the x-axis
+
+  Arguments:
+  ----------
+  rx : float
+       The angles in radians with which to rotate
+
+  Returns:
+  --------
+  rotmat : 3x3 ndarray of floats
+           The rotation matrix around the x-axis based on *rx*
+  '''
+  rotmat = np.array([[1, 0, 0],
+                     [0, np.cos(rx), -np.sin(rx)],
+                     [0, np.sin(rx), np.cos(rx)]])
+  return rotmat
+
+
+def roty(ry):
+  '''
+  rotation around the y-axis
+
+  Arguments:
+  ----------
+  ry : float
+       The angles in radians with which to rotate
+
+  Returns:
+  --------
+  rotmat : 3x3 ndarray of floats
+           The rotation matrix around the y-axis based on *ry*
+  '''
+
+  rotmat = np.array([[np.cos(ry), 0, np.sin(ry)],
+                     [0, 1, 0],
+                     [-np.sin(ry), 0, np.cos(ry)]])
+  return rotmat
+
+
+def rotz(rz):
+  '''
+  rotation around the z-axis
+
+  Arguments:
+  ----------
+  rz : float
+       The angles in radians with which to rotate
+
+  Returns:
+  --------
+  rotmat : 3x3 ndarray of floats
+           The rotation matrix around the z-axis based on *rz*
+  '''
+
+  rotmat = np.array([[np.cos(rz), -np.sin(rz), 0],
+                     [np.sin(rz), np.cos(rz), 0],
+                     [0, 0, 1]])
+  return rotmat
+
+
+def rot3(angles_xyz, order_rotations):
+  '''
+  create a 3x3 rotation matrix built-up from 3 principal rotation matrices
+
+  Positional Arguments:
+  ---------------------
+  angles_xyz : array-like (3)
+               an array like of 3 elements containing the rotations around the x, y and z-axis
+               respectively
+  order_rotations : str
+                    Indicating the order of rotations. May only contain characters 'x', 'y' and 'z'
+                    in any order or permutation. The number of characters == 3.
+
+  Returns:
+  --------
+  rot : 3x3 ndarray
+        The rotation matrix
+
+  See Also:
+  ---------
+  .rotx : rotation around the cs' x-axis
+  .roty : rotation around the cs' y-axis
+  .rotz : rotation around the cs' z-axis
+  .ctform : transport a set of points via a rotation and translation
+  .ctform_mat : gives the transformation matrix with which points are rotated
+  '''
+
+  # create rotation matrix
+  rotmat = np.eye(3)
+  for iaxis in range(len(order_rotations) - 1, -1, -1):
+    if order_rotations[iaxis] == 'x':
+      rotmat = np.dot(rotx(angles_xyz[0]), rotmat)
+
+    elif order_rotations[iaxis] == 'y':
+      rotmat = np.dot(roty(angles_xyz[1]), rotmat)
+
+    elif order_rotations[iaxis] == 'z':
+      rotmat = np.dot(rotz(angles_xyz[2]), rotmat)
+
+    else:
+      raise ValueError(f'The given axis "{order_rotations[iaxis]}" is not valid')
+
+  return rotmat
+
+
+def rot2D(xs, ys, angle):
+  """
+  do a 2D rotation. Angle in RADIANS
+  """
+  xsa = arrayify(xs)
+  ysa = arrayify(ys)
+
+  poss = np.vstack((xsa, ysa))
+
+  rotmat = rotz(angle)[:2, :2]
+
+  xsr, ysr = rotmat@poss
+
+  return xsr, ysr
+
+
+def subtr_angles(angle1, angle2):
+  """
+  subtract angles
+  """
+
+  return np.angle(np.exp(1j*(angle1 - angle2)))
+
+
+def add_angles(angle1, angle2):
+  """
+  add angles
+  """
+
+  return np.angle(np.exp(1j*(angle1 + angle2)))
+
+
+def mean_angle(angle1, angle2):
+  """
+  calculate the mean angle
+  """
+
+  return np.angle(np.exp(1j*angle1) + np.exp(1j*angle2))
+
+
+def str2int(strnum):
+  """
+  convert a string to an int
+  """
+  floatval = np.float_(strnum)
+  if not np.isclose(floatval%1, 0):
+    warnings.warn(f"The number string *{strnum}* is no integer, so it will be rounded first",
+                  UserWarning)
+
+  return int(0.5 + floatval)
+
+
+def str2timedelta(numstr):
+  """
+  convert a string for format '10Y' or '1s' to a time delta
+  Valid characters are:
+    - d: days
+    - H/h: hours
+    - M/m: minutes
+    - s: seconds
+  """
+
+  # initialize all components
+  days = 0
+  hours = 0
+  minutes = 0
+  seconds = 0
+
+  # overwrite the correct component
+  val = str2int(numstr[:-1])
+  if numstr.endswith('d'):
+    days = val
+  elif numstr.endswith(('H', 'h')):
+    hours = val
+  elif numstr.endswith(('M', 'm')):
+    minutes = val
+  elif numstr.endswith('s'):
+    seconds = val
+  else:
+    raise ValueError(f"The string '{numstr}' does not end with a valid character")
+
+  dt_delta = dtm.timedelta(days=days,
+                           hours=hours,
+                           minutes=minutes,
+                           seconds=seconds)
+
+  return dt_delta
+
+
+def _convert_to_list_of_tuples(input_):
+  """
+  make an input to a list of tuples
+  """
+  # make it al into a list of tuple(s)
+  if input_ is None:
+    return None
+
+  if isinstance(input_, list):
+    for item, _ in enumerate(input_):
+    # for item in range(len(input_)):
+      if isinstance(input_[item], str):
+        input_[item] = (input_[item],)
+
+  if isinstance(input_, tuple):
+    input_ = [input_]
+
+  if isinstance(input_, str):
+    input_ = [(input_,),]
+
+  return input_.copy()
+
+
+def ind2rgba(arr, cmap, alphas=None):
+  '''
+  convert indexed image to rgb[a]
+  '''
+  arr_norm = (arr - np.nanmin(arr))/(np.nanmax(arr) - np.nanmin(arr))
+
+  # do interpolation
+  fi = interp1d(np.linspace(0., 1., cmap.shape[0]), cmap, axis=0)
+  arr_rgb = fi(arr_norm)
+
+  if alphas is not None:
+    return np.concatenate((arr_rgb, np.expand_dims(alphas, -1)), axis=-1)
+  else:
+    return arr_rgb
+
+
+def short_string(str_, maxlength=None, what2keep='edges', placeholder="..."):
+  """
+  shorten a long string to keep only the start and end parts connected with dots
+  """
+  # if no length is given, take the terminal size
+  if maxlength is None:
+    maxlength = os.get_terminal_size().columns
+  # if <0, deduct the amount from the maximum terminal size
+  if maxlength < 0:
+    maxlength += os.get_terminal_size().columns
+
+  strlen = len(str_)
+  pllen = len(placeholder)
+  if strlen <= maxlength:
+    return str_
+
+  # check if it is in the middle
+  if what2keep in ('middle', 'center', 'centre'):
+    what2keep = strlen//2 - pllen
+
+  if isinstance(what2keep, (np.integer, int, float, np.floating)):
+    what2keep = int(what2keep + 0.5)
+    nof_chars = maxlength - 2*pllen
+    istart_keep = int(what2keep + 0.5)
+    iend_keep = istart_keep + nof_chars
+    # if start point is less than length of placeholder there is no point in using placeholder
+    if istart_keep < pllen:
+      delta = pllen - istart_keep
+      strout = str_[0:iend_keep+delta] + placeholder
+
+    elif iend_keep > strlen:
+      delta = iend_keep - strlen
+      strout = placeholder + str_[istart_keep-delta:]
+    else:
+      strout = placeholder + str_[istart_keep:iend_keep] + placeholder
+  elif what2keep == 'edges':
+    nstart = (maxlength - pllen)//2
+    nend = maxlength - pllen - nstart
+    strout = str_[:nstart] + placeholder + str_[-nend:]
+  elif what2keep in ('start', 'begin'):
+    strout = str_[:(maxlength - pllen)] + placeholder
+  elif what2keep == 'end':
+    strout = placeholder + str_[-(maxlength - pllen):]
+  else:
+    raise ValueError(f"The value for `what2keep` ({what2keep}) is not valid")
+
+  return strout
+
+
+def find_elm_containing_substrs(substrs, list2search, is_case_sensitive=False, nreq=None,
+                                return_strings=False, strmatch='full', raise_except=True,
+                                if_multiple_take_shortest=False):
+  """
+  search the variable names for a certain substring list. Case insensitivity may be enforced
+
+  arguments:
+  ----------
+  substrs : [None | list of tuple of str | tuple of str | str]
+            A (list of) string(s) containing the substrings being looked for
+            A tuple element implies an AND search
+            Every element in the list is an OR search
+            If the first element is an exclamation point (!), this is a NOT included
+            *None* (default) will show all variables logged
+  list2search : array-like of str
+             A list of all variable names
+  is_case_sensitive : bool, default=True
+                      Whether the search must be case sensitive
+  nreq : [None | int], default=None
+         The number of elements which must be found. Raises an error if the number requested to be
+         found is not exact.
+  return_strings : bool, default=False
+                   returns the strings themselves instead of the indices that where found
+  strmatch : ['all', 'any', 'full'], default='full'
+             The type of matching to be done. The options are:
+             - 'all': every single part of the string must be present in the found string
+             - 'any': at least one part of the string must be present in the found string
+             - 'full': the full string must match exactly
+
+  returns:
+  --------
+  fnd_varslist : (list of) list of str
+                 A list of variable names which contain the substrings. In case there is more than
+                 one, it is a list of lists of strs
+  """
+  class ShortestElementTakenWarning(UserWarning):
+    """ the shortest element of multiple found is taken (warning) """
+
+  class EmptyListReturnedWarning(UserWarning):
+    """ empty list is returned warning """
+
+  class NothingFoundError(Exception):
+    """ nothing found error """
+
+  if substrs is None:
+    return []
+
+  if isinstance(substrs, str):
+    if strmatch == 'all':
+      substrs = (*substrs.split(),)
+    elif strmatch == 'any':
+      substrs = substrs.split()
+    elif strmatch == 'full':
+      pass
+    else:
+      raise ValueError(f"The setting for `strmatch` ({strmatch}) is not valid")
+
+  # process fully if substrs is not NONE
+  list2search = arrayify(list2search)
+  if substrs is None:
+    list2search_fnd = list2search.copy()
+
+  else:
+    substrs = _convert_to_list_of_tuples(substrs)
+
+    if not is_case_sensitive:
+      list2search_sens = list2search.copy()
+      # make substrs/list2search lower case
+      substrs = [tuple([substr.lower() for substr in subtup],) for subtup in substrs]
+      list2search = [elm.lower() for elm in list2search]
+
+    ifnd = np.array([], dtype=int)
+    for subtup in substrs:
+      ifnd_and = None
+      for substr in subtup:
+        if substr[0] == "!":
+          tf_this = [substr[1:] not in varname for varname in list2search]
+        else:
+          tf_this = [substr in varname for varname in list2search]
+        ifnd_and_this = np.argwhere(tf_this).ravel()
+        if ifnd_and is None:
+          ifnd_and = np.array(ifnd_and_this)
+        else:
+          ifnd_and = np.intersect1d(ifnd_and, ifnd_and_this)
+
+      ifnd = np.union1d(ifnd, ifnd_and)
+
+    # get the names
+    if not is_case_sensitive:
+      list2search_fnd = (np.array(list2search_sens)[ifnd]).tolist()
+    else:
+      list2search_fnd = (np.array(list2search)[ifnd]).tolist()
+
+  # check outputs
+  output = ifnd
+
+  if return_strings:
+    output = list2search_fnd
+
+  if nreq is not None:
+    if len(output) == 0:
+      raise NothingFoundError(f"The substr ({substrs}) was not found in : {list2search}")
+
+    elif len(output) == nreq:
+      if nreq == 1:
+        output = output[0]
+    else:
+      if raise_except:
+        raise ValueError(f"There must be exactly {nreq} ouputs. "
+                         + "This case found {len(list2search_fnd)} outputs")
+      else:
+        if if_multiple_take_shortest:
+          # find shortest
+          isort = np.argsort([len(elm) for elm in list2search_fnd])
+          output = arrayify(output)[isort[:nreq]].tolist()
+          warnings.warn(f"{ifnd.size} elements found, while {nreq} was requested."
+                        + "The shortest is/are taken! Beware",
+                        category=ShortestElementTakenWarning)
+        else:
+          output = np.array([])
+          warnings.warn(f"{ifnd.size} elements found, while {nreq} was requested. "
+                        + "Empty list returned! Beware", category=EmptyListReturnedWarning)
+
+  return output
+
+
+def data_scaling(data, minval=0., maxval=1., func='linear'):
+  """
+  Scale the data accurding to some minimum and maximum value. Default is a bracket between 0 and 1
+  """
+  if not isinstance(data, np.ndarray):
+    warnings.warn("The data type will be transformed to an array")
+    data = arrayify(data)
+
+  # scale to unit interval
+  if func == 'linear':
+    pass
+  elif func == 'pow10':
+    data = np.log10(data)
+  elif func == 'exp':
+    data = np.log(data)
+  elif func == 'pow2':
+    data = np.log2(data)
+  else:
+    raise ValueError(f"The `func` keyword value ({func}) is not valid")
+
+  dmin = data.min()
+  dmax = data.max()
+
+  drange = dmax - dmin
+  wrange = maxval - minval
+
+  dunit = (data - dmin)/drange
+  dwanted = dunit*wrange + minval
+
+  return dwanted
+
+
+def modify_strings(strings, globs=None, specs=None):
+  """
+  modify the strings in a list or array by two means: global or specific replacements.
+
+  global_replacements will search for the string and replace it with another (sub) string
+  specific_replacements will search for a substring and replace it. The latter allows only a single
+  substring to be found
+
+  global replacements are performed before specific replacements, so be careful!
+
+  Arguments:
+  ----------
+  strings : [ array-like of strings | str]
+            the string(s) to be modified
+  globs : [ None | tuple | list of tuples ], default=None
+          The global replacements. This is a simple (but case-INsensitive) substring replace
+  specs : [ None | tuple | list of tuples], default=None
+          The specific replacements. This uses *find_elm_containing_substrs* to search for a single
+          specific string to replace. Exactly 1 can be found, otherwise nothing is done
+  """
+
+  modstrings = listify(strings)
+  globs = _convert_to_list_of_tuples(globs)
+  specs = _convert_to_list_of_tuples(specs)
+
+  if globs is not None:
+    for glrep in globs:
+      replace = glrep[0]
+      by = glrep[1] if glrep[1] is not None else ''
+      modstrings = [re.sub(replace, by, str_, flags=re.I).strip() for str_ in modstrings]
+
+  if specs is not None:
+    for reptup in specs:
+      if len(reptup) == 2:
+        reptup = (*reptup, 'all')
+
+      ifnd = find_elm_containing_substrs(reptup[0], modstrings, nreq=1, strmatch=reptup[2],
+                                         raise_except=False)
+      if ifnd.size == 1:
+        modstrings[ifnd] = reptup[1]
+
+  return modstrings
+
+
+def plot_matrix(matdata, ax=None, alphas=None, cmap='jetmodb', aspect='equal',
+                clabels=None, rlabels=None, show_values=True,
+                fmt="{:0.2f}", clim='wide', ccenter=None, grid=True, fontsize=6,
+                fontweight='bold', nan_color='w', nan_alpha=1.,
+                imkwargs=None, txtkwargs=None, gridkwargs=None):
+  """
+  create a matrix plot via matshow with some extras like show the values
+  """
+  # parameter dictionaries
+  imkwargs_ = dict(interpolation='nearest', cmap=cmap, alpha=alphas, aspect=aspect)
+  if imkwargs is not None:
+    imkwargs_.update(imkwargs)
+
+  txtkwargs_ = dict(fontsize=fontsize,
+                    ha='center',
+                    va='center',
+                    clip_on=True,
+                    fontweight=fontweight,
+                    bbox={'boxstyle':'square', 'pad':0.0,
+                          'facecolor': 'none', 'lw': 0.,
+                          'clip_on': True})
+  if txtkwargs is not None:
+    txtkwargs_.update(txtkwargs)
+
+  gridkwargs_ = dict(color='k',
+                     lw=2,
+                     ls='-',
+                     alpha=0.8)
+  if gridkwargs is not None:
+    gridkwargs_.update(gridkwargs)
+
+  # process the 'ivalid' argument
+  if ccenter is None:
+    ccenter = np.mean(bracket(matdata.ravel()))
+  else:
+    if isinstance(ccenter, str):
+      if ccenter.startswith('mean'):
+        ccenter = np.mean(matdata)
+      elif ccenter.startswith('median'):
+        ccenter = np.median(matdata)
+      else:
+        raise ValueError(f"the value given for 'ccenter' ('{ccenter}') is not valid!\n"
+                         + "Try 'mean' or 'median'")
+    if clim is None:
+      raise ValueError("If a value for 'ccenter' is given, then 'clim' may not be None")
+
+  # calculate possible border options
+  maxval = np.nanmax(matdata)
+  minval = np.nanmin(matdata)
+  maxdev = maxval - ccenter
+  mindev = minval - ccenter
+  if isinstance(clim, str):
+    if clim.startswith('tight'):
+      shortest_max = np.nanmin((np.abs(maxdev), np.abs(mindev)))
+      clim = [ccenter - shortest_max, ccenter + shortest_max]
+    elif clim.startswith('wide'):
+      largest_max = np.nanmax((np.abs(maxdev), np.abs(mindev)))
+      clim = [ccenter - largest_max, ccenter + largest_max]
+    elif clim.startswith('average'):
+      avg_max = np.nanmean((np.abs(maxdev), np.abs(mindev)))
+      clim = [ccenter - avg_max, ccenter + avg_max]
+  else:
+    clim = listify(clim)
+
+  if isinstance(nan_color, str):
+    nan_color = to_rgb(nan_color)
+
+  # get the axis and shapes
+  nr, nc = matdata.shape
+  if ax is None:
+    _, ax = plt.subplots(1, 1, num=figname('plot_matrix'))
+
+  # convert the data to rgba values
+  f_cvals = get_cmap(cmap)
+  # convert to scaled images (between 0 and 1)
+  climdata = matdata.copy()
+  tf_isinf = np.isinf(climdata)
+  climdata[tf_isinf] = np.nan
+
+  climdata -= np.nanmin(climdata)
+  climdata /= np.nanmax(climdata)
+
+  climdata = (matdata - clim[0])/(clim[1] - clim[0])
+  matrgbas = f_cvals(climdata)
+
+  tf_isnan = np.isnan(climdata)
+  matrgbas[tf_isnan, :3] = nan_color
+  matrgbas[tf_isnan, 3] = nan_alpha
+  ax.imshow(matrgbas, **imkwargs_)
+
+  # set the grid lines
+  ax.grid(False)
+  if grid:
+    nof_cols, nof_rows = matdata.shape
+    rvec = np.r_[:(nof_rows+1)] - 0.5
+    cvec = np.r_[:(nof_cols+1)] - 0.5
+    rarr, carr = np.meshgrid(rvec, cvec)
+    plot_grid(rarr, carr, ax=ax, **gridkwargs_)
+
+  # ----------- TICKS AND LABELS ------------------
+  # x axis
+  ax.set_xticks(np.r_[:nc])
+  if clabels is None:
+    ax.set_xticklabels(ax.get_xticks(), fontsize=7)
+  else:
+    ax.set_xticklabels(clabels, fontsize=7, rotation=45, va='top', ha='right')
+
+  # y axis
+  ax.set_yticks(np.r_[:nr])
+  if rlabels is None:
+    ax.set_yticklabels(ax.get_yticks(), fontsize=7)
+  else:
+    ax.set_yticklabels(rlabels, fontsize=7)
+  ax.tick_params(axis='both', which='major', length=0)
+
+  # make minor ticks for dividing lines
+  ax.set_xticks(np.r_[-0.5:nc+0.5:1], minor=True)
+  ax.set_yticks(np.r_[-0.5:nr+0.5:1], minor=True)
+
+  # ----------- SHOW VALUES ----------------------------
+  if show_values:
+    # get the colormap
+    f_cvals = get_cmap(cmap)
+
+    scaledgrays = rgb2gray(matrgbas[..., :3])
+    for irow in range(nr):
+      for icol in range(nc):
+
+        cellval = scaledgrays[irow, icol]
+        # check color
+        if cellval < 0.5:
+          color = [0.95, 0.95, 0.95]
+        else:
+          color = [0., 0., 0]
+        ax.text(icol, irow, fmt.format(matdata[irow, icol]), color=color, **txtkwargs_)
+
+  plt.show(block=False)
+  plt.draw()
+
+  return ax
+
+
+def get_file(filepart=None, dirname=None, ext=None):
+  """
+  get the file if only a part is given, otherwise it is transparent
+  """
+
+  # handle missing dirname
+  if dirname is None:
+    dirname = ''
+
+  # handle missing ext or just without a leading dot
+  if ext is None:
+    ext = ''
+
+  # if no filepart is given go immediately to select_file()
+  if filepart is None:
+    files_found = []
+  else:
+
+    # work on the given filepart -> split off extension if present
+    filepart, given_ext = os.path.splitext(filepart)
+    if ext is None:
+      ext = given_ext
+    # check if it has a leading dot .
+    elif not ext.startswith('.'):
+      ext = "." + ext
+
+    # load the files
+    files_found = glob.glob(os.path.join(dirname, filepart + "*" + ext))
+
+  # ------------- files_found determines what's next ----------------------------
+  # check if anything was found
+  if len(files_found) == 1:
+    filename = files_found[0]
+  elif len(files_found) > 1:
+    print("Multiple files found. Select the wanted one")
+    for ifile, file in enumerate(files_found):
+      print(f"[{ifile}] {file}")
+    index_chosen = int(input("Select the file to load: "))
+    filename = files_found[index_chosen]
+  else:
+    filetypes = [("All files", "*.*")]
+    defaultextension = None
+    if ext.startswith('.'):
+      filetypes = [(f"{ext} files", ext)] + filetypes
+      defaultextension = ext
+
+    filename = select_file(initialdir=dirname, filetypes=filetypes, title="select a file",
+                           defaultextension=defaultextension)
+
+  if not os.path.exists(filename):
+    raise FileNotFoundError(f"The file *{filename}* does not exist")
+
+  return filename
+
+
+def wrap_string(string, maxlen, glue=True, offset=None, offset_str=' '):
+  """
+  break a string and introduce a newline (\n)
+  """
+  # corner case: string short enough
+  if len(string) <= maxlen:
+    return string
+
+  if offset is None:
+    offset = 0
+
+  # store the lines separately and return integrated line if needed
+  lines = []
+
+  # remove leading and trailing spaces
+  string = string.strip()
+  # get indices of spaces
+  leftover = string
+
+  # loop until broken because nothing was left
+  while True:
+    # check the number of characters left
+    nof_left = len(leftover)
+
+    # check if the ibreak is further than the number left
+    if maxlen > nof_left:
+      ibreak = nof_left - 1
+
+    # if the chunck is still too large
+    else:
+      # find where there is a space
+      ispaces = np.array([pos for pos, char in enumerate(leftover) if char == ' '])
+
+      # what to do if there are no spaces?
+      if ispaces.size > 0:
+        ispaces = np.delete(ispaces, np.nonzero(ispaces > maxlen))
+
+        # if there is a space which can be used, set it to that one
+        if ispaces.size > 0:
+          ibreak = ispaces[-1]
+        else:
+          ibreak = maxlen - 1
+
+    # give the line and the remaining leftover
+    string = leftover[:(ibreak+1)].strip()
+    lines.append(string)
+    leftover = leftover[(ibreak+1):]
+
+    # if nothing left -> break
+    if len(leftover) == 0:
+      break
+
+  if glue:
+    prefix = offset*offset_str
+    lines_pf = listify(lines[0]) + [prefix + line for line in lines[1:]]
+    bstring = "\n".join(lines_pf)
+    return bstring
+
+  else:
+    return lines
+
+
+def eval_string_of_indices(string):
+  """
+  evaluate the sting that contains indices, may be a list or a 1:10:10 tyoe thing
+  """
+  # split into parts
+  parts = [part0.strip() for part0 in string.split(',')]
+  isels = []
+  for part in parts:
+    # if syntax a:b[:c]
+    if len(part.split(':')) > 1:
+      split_parts = [int(index) for index in part.split(':')]
+
+      # if a:b
+      if len(split_parts) == 2:
+        ifrom, ito = split_parts
+        istep = 1
+      # else: a:b:c
+      else:
+        ifrom, ito, istep = split_parts
+
+      # make into a list
+      isels += list(np.r_[ifrom:ito:istep])
+
+    # else: single index
+    else:  # no smart indexing
+      isels.append(int(part))
+
+  if len(isels) == 1:
+    isels = isels[0]
+
+  return isels
+
+
+def select_from_list(list_, multi=False, return_indices=False):
+  """
+  select an option form a list of options
+
+  arguments:
+  ----------
+  list_ : array-like
+          The array-like from which to select an option
+  multi : bool, default=False
+          flag that indicates if it is acceptable to select multiple options
+  return_indices : bool, default=False
+                   whether to return the indices or the options themselves (strings)
+
+  returns:
+  --------
+  out : array-like of str or ints
+        Depending on the *return_indices* flag it returns an array-like containing strings or
+        indices
+  """
+  class MultiError(Exception):
+    """ error when only a single selection is valid, but multiple are found """
+
+  for idx, item in enumerate(list_):
+    print(f"  [{idx:2d}] {item}")
+
+  # change string depending on multi
+  if multi:
+    qstring = "select items from the list - multiple items allowed: "
+  else:
+    qstring = "select a single item in the list: "
+
+  answer = input(qstring)
+  indices = eval_string_of_indices(answer)
+
+  # check if an error must be raised
+  if multi is False:
+    if not np.isscalar(indices):
+      raise MultiError(f"{len(indices)} indices returned, but only 1 is allowed")
+
+  # check if the answer makes sense
+  valid_indices = np.r_[:len(list_)]
+  if np.union1d(valid_indices, indices).size > valid_indices.size:
+    raise ValueError(f"The given option indices (={indices}) are not (all) valid options")
+
+  if return_indices:
+    return indices
+  else:
+    return list_[indices]
+
+
+def markerline(marker, length=None, text=None, doprint=True, edge=None):
+  """
+  print a header line with some text in the middle
+
+  arguments:
+  ----------
+  marker : str
+           The string with which to make the line
+  length : None or int, default=None
+           The length of the line, if None, the terminal size is taken as the length
+  text : str or None, default=None
+         The text to be placed in the center. If None, not text is displayed
+  doprint : bool, default=True
+            flag to state if the line must be printed or only returned
+  edge : None or str, default=None
+         The character at the edges of the line. If None edge=marker
+
+  returns:
+  --------
+  line : str
+         The created line
+  """
+  if length is None:
+    length = os.get_terminal_size().columns
+
+  if text is None:
+    text = ""
+
+  if edge is None:
+    edge = marker
+
+  offset = len(text)
+  lsize1 = (length - 2 - offset)//2
+  lsize2 = length - 2 - lsize1 - offset
+
+  line = f"{edge}{lsize1*marker}{text}{lsize2*marker}{edge}"
+
+  if doprint:
+    print(line)
+
+  return line
+
+
+def print_in_columns(strlist, maxlen='auto', sep='', colwidths=None, print_=True,
+                     shorten_last_col=False, hline_at_index=None, hline_marker='-',
+                     what2keep='end'):
+  """
+  print a list of strings as a row with n columns
+  """
+  if maxlen is None:
+    maxlen = 100000000
+  elif maxlen == 'auto':
+    maxlen = os.get_terminal_size().columns
+
+  # check the column widths if they are given
+  if colwidths is not None:
+    if maxlen != arrayify(colwidths).sum():
+      raise ValueError(f"The sum of column widths ({arrayify(colwidths).sum()}) is not equal "
+                       + "to the max length ({maxlen})")
+
+  # check how many rows
+  strarr = arrayify(strlist)
+  nr, nc = strarr.shape
+
+  # get maximum per column in characters
+  colsizes_needed = np.zeros((nc,), dtype=np.int_)
+  for ic in range(nc):
+    for ir in range(nr):
+      colsizes_needed[ic] = np.fmax(colsizes_needed[ic], len(strarr[ir, ic]))
+
+  # get total size
+  total_size_needed = sum(colsizes_needed) + (2 + len(sep))*(nc - 1)
+
+  # check if the total size does not exceed the available size
+  if total_size_needed > maxlen:
+    if shorten_last_col:
+      colsizes_needed[-1] = colsizes_needed[-1] - total_size_needed + maxlen - 1
+    else:
+      maxlen = total_size_needed - 2
+      # raise ValueError("The total amount of space required does not fit in the available space")
+
+  # build the string
+  lines = []
+  for ir in range(nr):
+    line = ''
+    for ic in range(nc):
+      sstr = short_string(strarr[ir][ic], colsizes_needed[ic], what2keep=what2keep)
+      line += f" {sstr:{colsizes_needed[ic]}s} {sep}"
+
+    # adjust edges
+    line = line[1:-1]
+
+    # if print_:
+    #   print(line)
+
+    lines.append(line)
+
+  if hline_at_index is not None:
+    nof_lines = len(lines)
+    hline = hline_marker*(min(maxlen, total_size_needed) + len(sep))
+    hline_at_indices_lst = [nof_lines + idx + 1 if idx < 0 else idx
+                            for idx in listify(hline_at_index)]
+    # get the indices backwards
+    hlines_at_indices = np.sort(hline_at_indices_lst)[-1::-1]
+    for iline in hlines_at_indices:
+      lines.insert(iline, hline)
+
+  if print_:
+    for line in lines:
+      print(line)
+
+  return lines
+
+
+def pixels_under_line(abcvec, xvec, yvec, mode='ax+by=c', upscale_factor=4):
+  """
+  find all the pixels under a line for a line equation
+  """
+  dx = np.mean(np.diff(xvec))
+  dy = np.mean(np.diff(yvec))
+
+  upscale_factor = arrayify(upscale_factor)
+  # correct for single us factor value
+  if upscale_factor.size == 1:
+    upscale_factor = upscale_factor*np.ones((2,), dtype=np.int_)
+
+  # normalize resolution
+  xveci = xvec/dx
+  yveci = yvec/dy
+
+  # make vector 1:x (remove negative values)
+  xvecn = xveci - np.min(xveci)
+  yvecn = yveci - np.min(yveci)
+
+  # upscale to allow overlap and fill the line
+  xvecn = np.r_[xvecn[0]:xvecn[-1]:1/upscale_factor[0]]
+  yvecn = np.r_[yvecn[0]:yvecn[-1]:1/upscale_factor[1]]
+
+  # convert mode to 'ax+by=c'
+  if mode == 'y=ax+b':
+    a = abcvec[0]
+    b = -1
+    c = -abcvec[1]
+
+  elif mode == 'x=ay+b':
+    a = 1
+    b = -abcvec[0]
+    c = abcvec[1]
+
+  elif mode == 'ax+by+c':
+    a = abcvec[0]
+    b = abcvec[1]
+    c = abcvec[2]
+  else:
+    raise ValueError(f"The chosen *mode* ({mode}) is not valid")
+
+  # modify abc according to scaling done before
+  a = a*dx
+  b = b*dy
+  c = c + a + b - a*xveci.min() - b*yveci.min()
+
+  size_grid = (yvec.size, xvec.size)
+  # check all x positions and find corresponding y positions
+  xfnd = (-b*yvecn + c)/a
+  xfndr = np.int_(xfnd + 0.5)
+  yfnd = (-a*xvecn + c)/b
+  yfndr = np.int_(yfnd + 0.5)
+  xvecnr = np.int_(xvecn + 0.5)
+  yvecnr = np.int_(yvecn + 0.5)
+
+  # pylint: disable=unsubscriptable-object,E1135,E1133
+  Ivalid_y = np.argwhere([elm in yvecnr for elm in yfndr]).ravel()
+  Ipix_y = np.ravel_multi_index((yfndr[Ivalid_y], xvecnr[Ivalid_y]), size_grid)
+
+  # Check all y positions and find corresponding x positions
+  Ivalid_x = np.argwhere([elm in xvecnr for elm in xfndr]).ravel()
+  Ipix_x = np.ravel_multi_index((yvecnr[Ivalid_x], xfndr[Ivalid_x]), size_grid)
+  # pylint: enable=unsubscriptable-object,E1135,E1133
+  # output
+  Ipix = np.union1d(Ipix_x, Ipix_y)
+
+  return Ipix
+
+
+def _axplusbyisc_to_yisaxplusb(coefs):
+  """
+  convert ax+by=c to y=ax+b
+  """
+  a_in, b_in, c_in = coefs
+
+  a_out = -a_in/b_in
+  b_out = c_in/b_in
+
+  return a_out, b_out
+
+
+def _axplusbyisc_to_xisayplusb(coefs):
+  """
+  convert ax+by=c to x=ay+b
+  """
+  a_in, b_in, c_in = coefs
+
+  a_out = -b_in/a_in
+  b_out = c_in/a_in
+
+  return a_out, b_out
+
+
+def _yisaxplusb_to_axplusbyisc(coefs):
+  """
+  convert y=ax+b to ax+by=c
+  """
+  a_in, b_in = coefs
+  return -a_in, 1., b_in
+
+
+def _xisayplusb_to_axplusbyisc(coefs):
+  """
+  convert x=ay+b to ax+by=c
+  """
+  a_in, b_in = coefs
+  return 1., -a_in, b_in
+
+
+def _yisaxplusb_to_xisayplusb(coefs):
+  """
+  convert y=ax+b to x=ax+b
+  """
+  a_in, b_in = coefs
+
+  return 1./a_in, -b_in/a_in
+
+
+def _xisayplusb_to_yisaxplusb(coefs):
+  """
+  convert x=ay+b to y=ax+b
+  """
+  a_in, b_in = coefs
+  return 1./a_in, -b_in/a_in
+
+
+def convert_line_coefficients(coefs, fmt_in, fmt_out='ax+by=c'):
+  """
+  convert line formats
+  """
+  # corner case: input equal to output format
+  coefs = [np.float_(coef) for coef in coefs]
+  if fmt_in == fmt_out:
+    return coefs
+
+  function_table = {'ax+by=c': {'y=ax+b': _axplusbyisc_to_yisaxplusb,
+                                'x=ay+b': _axplusbyisc_to_xisayplusb},
+                    'y=ax+b': {'ax+by=c': _yisaxplusb_to_axplusbyisc,
+                               'x=ay+b': _yisaxplusb_to_xisayplusb},
+                    'x=ay+b': {'ax+by=c': _xisayplusb_to_axplusbyisc,
+                               'y=ax+b': _xisayplusb_to_yisaxplusb}}
+  # select function
+  func = function_table[fmt_in][fmt_out]
+
+  # get the coefficients
+  coefs = func(coefs)
+
+  return coefs
+
+
+def check_parallel_lines(line1, line2, fmt1='ax+by=c', fmt2='ax+by=c'):
+  """
+  check if two lines are parallel
+  """
+  # convert to ax+by=c
+  line1_ = convert_line_coefficients(line1, fmt_in=fmt1, fmt_out='ax+by=c')
+  line2_ = convert_line_coefficients(line2, fmt_in=fmt2, fmt_out='ax+by=c')
+
+  if line1_[0] == line2_[0] and line1_[1] == line2_[1]:
+    return True
+  else:
+    return False
+
+
+def intersection_infinite_lines(line1, line2, fmt1='ax+by=c', fmt2='ax+by=c', no_int_value=None):
+  """
+  calculate the intersect point of two lines
+  """
+  # convert to ax+by=c formats
+
+  a1, b1, c1 = convert_line_coefficients(line1, fmt1)
+  a2, b2, c2 = convert_line_coefficients(line2, fmt2)
+
+  # corner case: parallel lines
+  if check_parallel_lines(line1, line2, fmt1=fmt1, fmt2=fmt2):
+    return no_int_value
+
+  # is horizontal line
+  if np.isclose(a1, 0.) and np.isclose(b1, 1.):
+    y_int = c1
+  elif np.isclose(a2, 0.) and np.isclose(b2, 1.):
+    y_int = c2
+  else:
+    y_int = (c2/a2 - c1/a1)/(b2/a2 - b1/a1)
+
+  # is vertical line
+  if np.isclose(a1, 1.) and np.isclose(b1, 0.):
+    x_int = c1
+  elif np.isclose(a2, 1.) and np.isclose(b2, 0.):
+    x_int = c2
+  else:
+    x_int = (c2/b2 - c1/b1)/(a2/b2 - a1/b1)
+
+  return x_int, y_int
+
+
+def intersection_finite_lines(p1, p2, q1, q2, no_int_value=None):
+  """
+  calculate the intersection point between two finite lines (or line sections) if any
+  """
+  # calculate the brackets for p and q regarding x and y positions
+  px = bracket(np.array([p1[0], p2[0]]))
+  qx = bracket(np.array([q1[0], q2[0]]))
+  py = bracket(np.array([p1[1], p2[1]]))
+  qy = bracket(np.array([q1[1], q2[1]]))
+
+  # check where/if the infinite lines have an intersection
+  linep = line_coefs_from_points(*p1, *p2)
+  lineq = line_coefs_from_points(*q1, *q2)
+
+  s_int = no_int_value
+  s_int_inf = intersection_infinite_lines(linep, lineq, no_int_value=None)
+  if s_int_inf is not None:
+    # check if s_int_inf is between the end points of BOTH lines
+    is_valid = px[0] <= s_int_inf[0] <= px[1]
+    is_valid *= py[0] <= s_int_inf[1] <= py[1]
+    is_valid *= qx[0] <= s_int_inf[0] <= qx[1]
+    is_valid *= qy[0] <= s_int_inf[1] <= qy[1]
+    if is_valid:
+      s_int = s_int_inf
+
+  return s_int
+
+
+def intersection_finite_and_infinite_lines(line, p1, p2, no_int_value=None):
+  """
+  calculate the intersection of a finite and an infinite line
+  """
+  # calculate the brackets for p and q regarding x and y positions
+  px = bracket(np.array([p1[0], p2[0]]))
+  py = bracket(np.array([p1[1], p2[1]]))
+
+  # check where/if the infinite lines have an intersection
+  linep = line_coefs_from_points(*p1, *p2)
+
+  s_int = no_int_value
+  s_int_inf = intersection_infinite_lines(linep, line, no_int_value=None)
+  if s_int_inf is not None:
+    # check if s_int_inf is between the end points of BOTH lines
+    is_valid = px[0] <= s_int_inf[0] <= px[1]
+    is_valid *= py[0] <= s_int_inf[1] <= py[1]
+    if is_valid:
+      s_int = s_int_inf
+
+  return s_int
+
+
+def distance_point_to_line(xpt, ypt, line, linefmt='ax+by=c'):
+  """
+  calculate the distance between a point and a line
+  """
+  a_line, b_line, c_line = convert_line_coefficients(line, linefmt)
+
+  # c-coefficient indicates the distance
+  c_pt = a_line*xpt + b_line*ypt
+
+  # this is the distance (perpendicular)
+  delta_c = np.abs(c_pt - c_line)
+
+  return delta_c
+
+
+def distance_point_to_line_segment_INCORRECT(pt, pline1, pline2):
+  """
+  calculate the distance between a line SEGMENT and a point
+  
+  for the distance between a point and a INFINITE line given by ax+b, see 'distance_point_to_line'
+  
+  arguments:
+  ----------
+  pt : 2-array-like of floats
+       The point given as an array-like of 2 elements (x and y)
+  pline1 : 2-array-like of floats
+           The first end-point of the line segment in (x, y) coordinates
+  pline2 : 2-array-like of floats
+           The second end-point of the line segment in (x, y) coordinates
+  
+  returns:
+  --------
+  retval : [ float | bool]
+           if test_against is None, the return value is the shortest distance between the point
+           and the line segment.
+           if test_against is a float, the return value is a boolean indicating whether the
+           distance is LARGER than the test_against value.
+  """
+  # break into pieces for easier reading
+  x0, y0 = pt
+  x1, y1 = pline1
+  x2, y2 = pline2
+
+  # algo is taken from wikipedia 'Distance_from_a_point_to_a_line' page!
+  numerator = np.abs((x2 - x1)*(y1 - y0) - (x1 - x0)*(y2 - y1))
+  denominator = np.sqrt((x2 - x1)**2 + (y2 - y1)**2)
+  dist = numerator/denominator
+
+  # this distance is the entire line, it must be cut
+  return dist
+
+
+def line_coefs_from_points(x1, y1, x2, y2, fmt='ax+by=c'):
+  """
+  get the coefficient for a line from two points
+  """
+  x1 = np.float_(x1)
+  x2 = np.float_(x2)
+  y1 = np.float_(y1)
+  y2 = np.float_(y2)
+
+  dx = x1 - x2
+  dy = y1 - y2
+
+  if np.isclose(dx, 0.):
+    # is vertical line
+    a = 1.
+    b = 0.
+    c = np.mean([x1, x2])
+  elif np.isclose(dy, 0.):
+    a = 0.
+    b = 1.
+    c = np.mean([y1, y2])
+  else:
+    slope = dy/dx
+    offset = np.mean([y1 - slope*x1,
+                      y2 - slope*x2])
+    a = -slope
+    b = 1.
+    c = offset
+
+  # output format
+  if fmt == 'ax+by=c':
+    return a, b, c
+  elif fmt == 'y=ax+b':
+    a_ = -a/b
+    b_ = c/b
+    return a_, b_
+  elif fmt == 'x=ay+b':
+    a_ = -b/a
+    b_ = c/a
+    return a_, b_
+  else:
+    raise ValueError(f"The value given for *fmt={fmt}* is not valid.")
+
+
+def is_point_on_line(lp1, lp2, pt, infinite_line=True):
+  """
+  check if a point is on a line section
+  """
+  is_on_line = False
+  line = line_coefs_from_points(*lp1, *lp2)
+
+  dist = distance_point_to_line(*pt, line)
+
+  if np.isclose(dist, 0.):
+    if infinite_line:
+      is_on_line = True
+    else:
+      # check if it is between the lp1 and lp2
+      if np.fmin(lp1[0], lp2[0]) <= pt[0] <= np.fmax(lp1[0], lp2[0]):
+        if np.fmin(lp1[1], lp2[1]) <= pt[1] <= np.fmax(lp1[1], lp2[1]):
+          is_on_line = True
+
+  return is_on_line
+
+
+def intersections_line_and_circle(circ, p1, p2, is_segment=False, makeplot=False):
+  """ 
+  Find the intersection points (0, 1 or 2) of a line and an circle
+  """
+  # unpack the circle definition (x, y and radius)
+  x1_, y1_ = p1
+  x2_, y2_ = p2
+  xc, yc, rc = circ
+
+  # correct for the xc, yc not being equal to zero..to be able to use a simpler equation
+  x1 = x1_ - xc
+  x2 = x2_ - xc
+  y1 = y1_ - yc
+  y2 = y2_ - yc
+
+  # some helper variables
+  dx = x2 - x1
+  dy = y2 - y1
+  dr = np.sqrt(dx**2 + dy**2)
+  D = np.linalg.det(np.array([[x1, x2],
+                              [y1, y2]]))
+
+  # calculate the number of intersection points
+  det = (rc**2)*(dr**2)-D**2
+  if det < 0:
+    xis = np.array([])
+    yis = np.array([])
+
+  # else: there is at least 1 intersecting point
+  else:
+    # calculate points of intersection for the infinite line (not a segment yet)
+    xis = (D*dy + np.array([1, -1])*np.sign(dy)*dx*np.sqrt((rc*dr)**2 - D**2))/(dr**2)
+    yis = (-D*dx + np.array([1, -1])*np.abs(dy)*np.sqrt((rc*dr)**2 - D**2))/(dr**2)
+
+    # correct for the offset again
+    xis += xc
+    yis += yc
+
+  # check against a segment
+  if is_segment:
+    is_valids = []
+    for xi, yi in zip(xis, yis):
+      is_valid = is_point_on_line(p1, p2, (xi, yi), infinite_line=False)
+      is_valids.append(is_valid)
+
+    # keep only the valid ones
+    xis = xis[is_valids]
+    yis = yis[is_valids]
+
+  # plot
+  if makeplot:
+    colors = ['g', 'b', 'r']
+    color = colors[1 + np.sign(det).astype(int)]
+    # plot the circle
+    _, ax = plt.subplots(1, 1, num=figname("intersections line and circle plot"))
+    qplot(ax, (x1_, x2_), (y1_, y2_), 'ko-', aspect='equal')
+    if len(xis) > 0:
+      qplot(ax, xis, yis, 'ko', mfc='none')
+    circart = Circle((xc, yc), rc, fc=color, ec='k')
+
+    ax.add_patch(circart)
+    ax.relim()
+    ax.autoscale(True)
+    plt.draw()
+    plt.pause(1e-2)
+
+  return xis, yis
+
+
+def intersections_line_and_box(bl, tr, line, line_fmt='ax+by=c'):
+  """
+  calculate the intersection points for a line with a rectangular box
+  """
+
+  # handle inputs
+  xbl, ybl = bl
+  xtr, ytr = tr
+
+  line_ = convert_line_coefficients(line, line_fmt, 'ax+by=c')
+
+  # make 4 lines for the box
+  linecoefs = {'left': [1., 0., xbl],
+               'bottom': [0., 1., ybl],
+               'top': [0., 1., ytr],
+               'right': [1., 0., xtr]}
+
+  sectionedges = {'left': [(xbl, ybl), (xbl, ytr)],
+                  'bottom': [(xbl, ybl), (ytr, ybl)],
+                  'top': [(xbl, ytr), (xtr, ytr)],
+                  'right': [(xtr, ybl), (xtr, ytr)]}
+  # make the output dictionary
+  is_inside = False
+  outdict = dict.fromkeys(linecoefs.keys())
+  for name in linecoefs:
+    p_int = intersection_finite_and_infinite_lines(line_, *sectionedges[name])
+    outdict[name] = p_int
+
+    if p_int is not None:
+      is_inside = True
+
+  outdict['is_inside'] = is_inside
+
+  return outdict
+
+
+def is_line_from_points_in_box(bl, tr, pt1, pt2):
+  """
+  calculate if a line through 2 points is inside a box
+  """
+  line = line_coefs_from_points(*pt1, *pt2)
+
+  intdict = intersections_line_and_box(bl, tr, line)
+
+  return intdict['is_inside']
+
+
+def strip_sep_from_string(text, sep='_'):
+  """
+  process the text parts regarding glueing character (underscore)
+  """
+  # sep at beginning
+  text_ = text[1:] if text.startswith(sep) else text
+  _text_ = text_[:-1] if text_.endswith(sep) else text_
+
+  return _text_
+
+# ====================== WARNINGS AND SETTINGS ============================
+# set the warnings format
+# update the display of warnings
+# pylint: disable-next=unused-argument
+def _formatted_warning(message, category, filename, lineno, line=None):
+  strbuf = "  "
+  strline = "-"*30
+  message = ("\"" + str(message).strip() + "\"").replace("\n", "\n" + strbuf + " ")
+  message = strbuf + message
+
+  # get length of top part
+  # pylint: disable=duplicate-string-formatting-argument
+  str_top = f"{strline} {category.__name__}, {os.path.basename(filename)}:{lineno} {strline}"
+  nchars_top = len(str_top)
+  fmt = f"\n{str_top}\n{message}\n{'-'*nchars_top}\n\n"
+  return fmt
+
+
+def set_warnings_format():
+  """
+  set the format of the warnings to what I am accustomed to
+  """
+  print("overwriting warnings format .. ", end="")
+  warnings.formatwarning = _formatted_warning
+  print("done!")
+
+  return None
+
+
+def set_autolimit_mode():
+  """ set the autolimit mode to 'round_numbers' to force limits on the axis' min/max """
+
+  print("Setting the autolimit_mode to 'round_numbers' to force limits on the axis' min/max .. ",
+        end="")
+  plt.rcParams['axes.autolimit_mode'] = 'round_numbers'
+  print("done!")
+
+  return None
+
+# =============== CODE TO RUN ==================================
+set_warnings_format()
+
+set_autolimit_mode()